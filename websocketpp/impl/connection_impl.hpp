--- conflicted
+++ resolved
@@ -233,16 +233,10 @@
 }
 
 template <typename config>
-<<<<<<< HEAD
 void connection<config>::pong(const std::string& payload, lib::error_code& ec) {
     if (m_alog.static_test(log::alevel::devel)) {
         m_alog.write(log::alevel::devel,"connection pong");
     }
-=======
-void connection<config>::pong(std::string const & payload, lib::error_code & ec)
-{
-    m_alog.write(log::alevel::devel,"connection pong");
->>>>>>> b92a2b7f
 
     if (m_state != session::state::open) {
         ec = error::make_error_code(error::invalid_state);
