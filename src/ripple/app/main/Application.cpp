//------------------------------------------------------------------------------
/*
    This file is part of rippled: https://github.com/ripple/rippled
    Copyright (c) 2012, 2013 Ripple Labs Inc.

    Permission to use, copy, modify, and/or distribute this software for any
    purpose  with  or without fee is hereby granted, provided that the above
    copyright notice and this permission notice appear in all copies.

    THE  SOFTWARE IS PROVIDED "AS IS" AND THE AUTHOR DISCLAIMS ALL WARRANTIES
    WITH  REGARD  TO  THIS  SOFTWARE  INCLUDING  ALL  IMPLIED  WARRANTIES  OF
    MERCHANTABILITY  AND  FITNESS. IN NO EVENT SHALL THE AUTHOR BE LIABLE FOR
    ANY  SPECIAL ,  DIRECT, INDIRECT, OR CONSEQUENTIAL DAMAGES OR ANY DAMAGES
    WHATSOEVER  RESULTING  FROM  LOSS  OF USE, DATA OR PROFITS, WHETHER IN AN
    ACTION  OF  CONTRACT, NEGLIGENCE OR OTHER TORTIOUS ACTION, ARISING OUT OF
    OR IN CONNECTION WITH THE USE OR PERFORMANCE OF THIS SOFTWARE.
*/
//==============================================================================

#include <ripple/app/consensus/RCLValidations.h>
#include <ripple/app/ledger/InboundLedgers.h>
#include <ripple/app/ledger/InboundTransactions.h>
#include <ripple/app/ledger/LedgerCleaner.h>
#include <ripple/app/ledger/LedgerMaster.h>
#include <ripple/app/ledger/LedgerReplayer.h>
#include <ripple/app/ledger/LedgerToJson.h>
#include <ripple/app/ledger/OpenLedger.h>
#include <ripple/app/ledger/OrderBookDB.h>
#include <ripple/app/ledger/PendingSaves.h>
#include <ripple/app/ledger/TransactionMaster.h>
#include <ripple/app/main/Application.h>
#include <ripple/app/main/BasicApp.h>
#include <ripple/app/main/DBInit.h>
#include <ripple/app/main/GRPCServer.h>
#include <ripple/app/main/LoadManager.h>
#include <ripple/app/main/NodeIdentity.h>
#include <ripple/app/main/NodeStoreScheduler.h>
#include <ripple/app/main/Tuning.h>
#include <ripple/app/misc/AmendmentTable.h>
#include <ripple/app/misc/HashRouter.h>
#include <ripple/app/misc/LoadFeeTrack.h>
#include <ripple/app/misc/NetworkOPs.h>
#include <ripple/app/misc/SHAMapStore.h>
#include <ripple/app/misc/TxQ.h>
#include <ripple/app/misc/ValidatorKeys.h>
#include <ripple/app/misc/ValidatorSite.h>
#include <ripple/app/paths/PathRequests.h>
#include <ripple/app/rdb/RelationalDBInterface_global.h>
#include <ripple/app/rdb/backend/RelationalDBInterfacePostgres.h>
#include <ripple/app/reporting/ReportingETL.h>
#include <ripple/app/tx/apply.h>
#include <ripple/basics/ByteUtilities.h>
#include <ripple/basics/PerfLog.h>
#include <ripple/basics/ResolverAsio.h>
#include <ripple/basics/safe_cast.h>
#include <ripple/beast/asio/io_latency_probe.h>
#include <ripple/beast/core/LexicalCast.h>
#include <ripple/core/DatabaseCon.h>
<<<<<<< HEAD
#include <ripple/core/Pg.h>
=======
#include <ripple/core/Stoppable.h>
>>>>>>> 29138479
#include <ripple/json/json_reader.h>
#include <ripple/nodestore/DatabaseShard.h>
#include <ripple/nodestore/DummyScheduler.h>
#include <ripple/overlay/Cluster.h>
#include <ripple/overlay/PeerReservationTable.h>
#include <ripple/overlay/PeerSet.h>
#include <ripple/overlay/make_Overlay.h>
#include <ripple/protocol/BuildInfo.h>
#include <ripple/protocol/Feature.h>
#include <ripple/protocol/Protocol.h>
#include <ripple/protocol/STParsedJSON.h>
#include <ripple/resource/Fees.h>
#include <ripple/rpc/ShardArchiveHandler.h>
#include <ripple/rpc/impl/RPCHelpers.h>
#include <ripple/shamap/NodeFamily.h>
#include <ripple/shamap/ShardFamily.h>

#include <boost/algorithm/string/predicate.hpp>
#include <boost/asio/steady_timer.hpp>
#include <boost/system/error_code.hpp>

#include <date/date.h>

#include <condition_variable>
#include <cstring>
#include <iostream>
#include <limits>
#include <mutex>
#include <optional>
#include <utility>
#include <variant>

namespace ripple {

// VFALCO TODO Move the function definitions into the class declaration
class ApplicationImp : public Application, public BasicApp
{
private:
    class io_latency_sampler
    {
    private:
        beast::insight::Event m_event;
        beast::Journal m_journal;
        beast::io_latency_probe<std::chrono::steady_clock> m_probe;
        std::atomic<std::chrono::milliseconds> lastSample_;

    public:
        io_latency_sampler(
            beast::insight::Event ev,
            beast::Journal journal,
            std::chrono::milliseconds interval,
            boost::asio::io_service& ios)
            : m_event(ev)
            , m_journal(journal)
            , m_probe(interval, ios)
            , lastSample_{}
        {
        }

        void
        start()
        {
            m_probe.sample(std::ref(*this));
        }

        template <class Duration>
        void
        operator()(Duration const& elapsed)
        {
            using namespace std::chrono;
            auto const lastSample = ceil<milliseconds>(elapsed);

            lastSample_ = lastSample;

            if (lastSample >= 10ms)
                m_event.notify(lastSample);
            if (lastSample >= 500ms)
            {
                JLOG(m_journal.warn())
                    << "io_service latency = " << lastSample.count();
            }
        }

        std::chrono::milliseconds
        get() const
        {
            return lastSample_.load();
        }

        void
        cancel()
        {
            m_probe.cancel();
        }

        void
        cancel_async()
        {
            m_probe.cancel_async();
        }
    };

public:
    std::unique_ptr<Config> config_;
    std::unique_ptr<Logs> logs_;
    std::unique_ptr<TimeKeeper> timeKeeper_;

    beast::Journal m_journal;
    std::unique_ptr<perf::PerfLog> perfLog_;
    Application::MutexType m_masterMutex;

    // Required by the SHAMapStore
    TransactionMaster m_txMaster;

<<<<<<< HEAD
#ifdef RIPPLED_REPORTING
    std::shared_ptr<PgPool> pgPool_;
#endif

    std::unique_ptr<CollectorManager> m_collectorManager;
    std::unique_ptr<JobQueue> m_jobQueue;
=======
>>>>>>> 29138479
    NodeStoreScheduler m_nodeStoreScheduler;
    std::unique_ptr<SHAMapStore> m_shaMapStore;
    PendingSaves pendingSaves_;
    AccountIDCache accountIDCache_;
    std::optional<OpenLedger> openLedger_;

    NodeCache m_tempNodeCache;
    CachedSLEs cachedSLEs_;
    std::pair<PublicKey, SecretKey> nodeIdentity_;
    ValidatorKeys const validatorKeys_;

    std::unique_ptr<Resource::Manager> m_resourceManager;

    std::unique_ptr<NodeStore::Database> m_nodeStore;
    NodeFamily nodeFamily_;
    std::unique_ptr<NodeStore::DatabaseShard> shardStore_;
    std::unique_ptr<ShardFamily> shardFamily_;
    std::unique_ptr<RPC::ShardArchiveHandler> shardArchiveHandler_;
    // VFALCO TODO Make OrderBookDB abstract
    OrderBookDB m_orderBookDB;
    std::unique_ptr<PathRequests> m_pathRequests;
    std::unique_ptr<LedgerMaster> m_ledgerMaster;
    std::unique_ptr<LedgerCleaner> ledgerCleaner_;
    std::unique_ptr<InboundLedgers> m_inboundLedgers;
    std::unique_ptr<InboundTransactions> m_inboundTransactions;
    std::unique_ptr<LedgerReplayer> m_ledgerReplayer;
    TaggedCache<uint256, AcceptedLedger> m_acceptedLedgerCache;
    std::unique_ptr<NetworkOPs> m_networkOPs;
    std::unique_ptr<Cluster> cluster_;
    std::unique_ptr<PeerReservationTable> peerReservations_;
    std::unique_ptr<ManifestCache> validatorManifests_;
    std::unique_ptr<ManifestCache> publisherManifests_;
    std::unique_ptr<ValidatorList> validators_;
    std::unique_ptr<ValidatorSite> validatorSites_;
    std::unique_ptr<ServerHandler> serverHandler_;
    std::unique_ptr<AmendmentTable> m_amendmentTable;
    std::unique_ptr<LoadFeeTrack> mFeeTrack;
    std::unique_ptr<HashRouter> hashRouter_;
    RCLValidations mValidations;
    std::unique_ptr<LoadManager> m_loadManager;
    std::unique_ptr<TxQ> txQ_;
    ClosureCounter<void, boost::system::error_code const&> waitHandlerCounter_;
    boost::asio::steady_timer sweepTimer_;
    boost::asio::steady_timer entropyTimer_;

    std::unique_ptr<RelationalDBInterface> mRelationalDBInterface;
    std::unique_ptr<DatabaseCon> mWalletDB;
    std::unique_ptr<Overlay> overlay_;

    boost::asio::signal_set m_signals;

    std::condition_variable cv_;
    mutable std::mutex mut_;
    bool isTimeToStop = false;

    std::atomic<bool> checkSigs_;

    std::unique_ptr<ResolverAsio> m_resolver;

    io_latency_sampler m_io_latency_sampler;

    std::unique_ptr<GRPCServer> grpcServer_;
    std::unique_ptr<ReportingETL> reportingETL_;

    //--------------------------------------------------------------------------

    static std::size_t
    numberOfThreads(Config const& config)
    {
#if RIPPLE_SINGLE_IO_SERVICE_THREAD
        return 1;
#else
        auto const cores = std::thread::hardware_concurrency();

        // Use a single thread when running on under-provisioned systems
        // or if we are configured to use minimal resources.
        if ((cores == 1) || ((config.NODE_SIZE == 0) && (cores == 2)))
            return 1;

        // Otherwise, prefer two threads.
        return 2;
#endif
    }

    //--------------------------------------------------------------------------

    ApplicationImp(
        std::unique_ptr<Config> config,
        std::unique_ptr<Logs> logs,
        std::unique_ptr<TimeKeeper> timeKeeper)
        : BasicApp(numberOfThreads(*config))
        , config_(std::move(config))
        , logs_(std::move(logs))
        , timeKeeper_(std::move(timeKeeper))
        , m_journal(logs_->journal("Application"))

        // PerfLog must be started before any other threads are launched.
        , perfLog_(perf::make_PerfLog(
              perf::setup_PerfLog(
                  config_->section("perf"),
                  config_->CONFIG_DIR),
              logs_->journal("PerfLog"),
              [this] { signalStop(); }))

        , m_txMaster(*this)
<<<<<<< HEAD
#ifdef RIPPLED_REPORTING
        , pgPool_(
              config_->reporting() ? make_PgPool(
                                         config_->section("ledger_tx_tables"),
                                         logs_->journal("PgPool"))
                                   : nullptr)
#endif
=======
>>>>>>> 29138479

        , m_collectorManager(make_CollectorManager(
              config_->section(SECTION_INSIGHT),
              logs_->journal("Collector")))

        , m_jobQueue(std::make_unique<JobQueue>(
              m_collectorManager->group("jobq"),
              logs_->journal("JobQueue"),
              *logs_,
              *perfLog_))

        , m_nodeStoreScheduler(*m_jobQueue)

        , m_shaMapStore(make_SHAMapStore(
              *this,
              m_nodeStoreScheduler,
              logs_->journal("SHAMapStore")))

        , accountIDCache_(128000)

        , m_tempNodeCache(
              "NodeCache",
              16384,
              std::chrono::seconds{90},
              stopwatch(),
              logs_->journal("TaggedCache"))

        , cachedSLEs_(std::chrono::minutes(1), stopwatch())
        , validatorKeys_(*config_, m_journal)

        , m_resourceManager(Resource::make_Manager(
              m_collectorManager->collector(),
              logs_->journal("Resource")))

        , m_nodeStore(m_shaMapStore->makeNodeStore(4))

        , nodeFamily_(*this, *m_collectorManager)

        // The shard store is optional and make_ShardStore can return null.
        , shardStore_(make_ShardStore(
              *this,
              m_nodeStoreScheduler,
              4,
              logs_->journal("ShardStore")))

        , m_orderBookDB(*this)

        , m_pathRequests(std::make_unique<PathRequests>(
              *this,
              logs_->journal("PathRequest"),
              m_collectorManager->collector()))

        , m_ledgerMaster(std::make_unique<LedgerMaster>(
              *this,
              stopwatch(),
              m_collectorManager->collector(),
              logs_->journal("LedgerMaster")))

        , ledgerCleaner_(
              make_LedgerCleaner(*this, logs_->journal("LedgerCleaner")))

        // VFALCO NOTE must come before NetworkOPs to prevent a crash due
        //             to dependencies in the destructor.
        //
        , m_inboundLedgers(make_InboundLedgers(
              *this,
              stopwatch(),
              m_collectorManager->collector()))

        , m_inboundTransactions(make_InboundTransactions(
              *this,
              m_collectorManager->collector(),
              [this](std::shared_ptr<SHAMap> const& set, bool fromAcquire) {
                  gotTXSet(set, fromAcquire);
              }))

        , m_ledgerReplayer(std::make_unique<LedgerReplayer>(
              *this,
              *m_inboundLedgers,
              make_PeerSetBuilder(*this)))

        , m_acceptedLedgerCache(
              "AcceptedLedger",
              4,
              std::chrono::minutes{1},
              stopwatch(),
              logs_->journal("TaggedCache"))

        , m_networkOPs(make_NetworkOPs(
              *this,
              stopwatch(),
              config_->standalone(),
              config_->NETWORK_QUORUM,
              config_->START_VALID,
              *m_jobQueue,
              *m_ledgerMaster,
              validatorKeys_,
              get_io_service(),
              logs_->journal("NetworkOPs"),
              m_collectorManager->collector()))

        , cluster_(std::make_unique<Cluster>(logs_->journal("Overlay")))

        , peerReservations_(std::make_unique<PeerReservationTable>(
              logs_->journal("PeerReservationTable")))

        , validatorManifests_(
              std::make_unique<ManifestCache>(logs_->journal("ManifestCache")))

        , publisherManifests_(
              std::make_unique<ManifestCache>(logs_->journal("ManifestCache")))

        , validators_(std::make_unique<ValidatorList>(
              *validatorManifests_,
              *publisherManifests_,
              *timeKeeper_,
              config_->legacy("database_path"),
              logs_->journal("ValidatorList"),
              config_->VALIDATION_QUORUM))

        , validatorSites_(std::make_unique<ValidatorSite>(*this))

        , serverHandler_(make_ServerHandler(
              *this,
              get_io_service(),
              *m_jobQueue,
              *m_networkOPs,
              *m_resourceManager,
              *m_collectorManager))

        , mFeeTrack(
              std::make_unique<LoadFeeTrack>(logs_->journal("LoadManager")))

        , hashRouter_(std::make_unique<HashRouter>(
              stopwatch(),
              HashRouter::getDefaultHoldTime(),
              HashRouter::getDefaultRecoverLimit()))

        , mValidations(
              ValidationParms(),
              stopwatch(),
              *this,
              logs_->journal("Validations"))

        , m_loadManager(make_LoadManager(*this, logs_->journal("LoadManager")))

        , txQ_(
              std::make_unique<TxQ>(setup_TxQ(*config_), logs_->journal("TxQ")))

        , sweepTimer_(get_io_service())

        , entropyTimer_(get_io_service())

        , m_signals(get_io_service())

        , checkSigs_(true)

        , m_resolver(
              ResolverAsio::New(get_io_service(), logs_->journal("Resolver")))

        , m_io_latency_sampler(
              m_collectorManager->collector()->make_event("ios_latency"),
              logs_->journal("Application"),
              std::chrono::milliseconds(100),
              get_io_service())
        , grpcServer_(std::make_unique<GRPCServer>(*this))
        , reportingETL_(std::make_unique<ReportingETL>(*this))
    {
        add(m_resourceManager.get());

        //
        // VFALCO - READ THIS!
        //
        //  Do not start threads, open sockets, or do any sort of "real work"
        //  inside the constructor. Put it in start instead. Or if you must,
        //  put it in setup (but everything in setup should be moved to start
        //  anyway.
        //
        //  The reason is that the unit tests require an Application object to
        //  be created. But we don't actually start all the threads, sockets,
        //  and services when running the unit tests. Therefore anything which
        //  needs to be stopped will not get stopped correctly if it is
        //  started in this constructor.
        //

        add(ledgerCleaner_.get());
    }

    //--------------------------------------------------------------------------

    bool
    setup() override;
    void
    start(bool withTimers) override;
    void
    run() override;
    void
    signalStop() override;
    bool
    checkSigs() const override;
    void
    checkSigs(bool) override;
    bool
    isStopping() const override;
    int
    fdRequired() const override;

    //--------------------------------------------------------------------------

    Logs&
    logs() override
    {
        return *logs_;
    }

    Config&
    config() override
    {
        return *config_;
    }

    CollectorManager&
    getCollectorManager() override
    {
        return *m_collectorManager;
    }

    Family&
    getNodeFamily() override
    {
        return nodeFamily_;
    }

    // The shard store is an optional feature. If the sever is configured for
    // shards, this function will return a valid pointer, otherwise a nullptr.
    Family*
    getShardFamily() override
    {
        return shardFamily_.get();
    }

    TimeKeeper&
    timeKeeper() override
    {
        return *timeKeeper_;
    }

    JobQueue&
    getJobQueue() override
    {
        return *m_jobQueue;
    }

    std::pair<PublicKey, SecretKey> const&
    nodeIdentity() override
    {
        return nodeIdentity_;
    }

    PublicKey const&
    getValidationPublicKey() const override
    {
        return validatorKeys_.publicKey;
    }

    NetworkOPs&
    getOPs() override
    {
        return *m_networkOPs;
    }

    boost::asio::io_service&
    getIOService() override
    {
        return get_io_service();
    }

    std::chrono::milliseconds
    getIOLatency() override
    {
        return m_io_latency_sampler.get();
    }

    LedgerMaster&
    getLedgerMaster() override
    {
        return *m_ledgerMaster;
    }

    LedgerCleaner&
    getLedgerCleaner() override
    {
        return *ledgerCleaner_;
    }

    LedgerReplayer&
    getLedgerReplayer() override
    {
        return *m_ledgerReplayer;
    }

    InboundLedgers&
    getInboundLedgers() override
    {
        return *m_inboundLedgers;
    }

    InboundTransactions&
    getInboundTransactions() override
    {
        return *m_inboundTransactions;
    }

    TaggedCache<uint256, AcceptedLedger>&
    getAcceptedLedgerCache() override
    {
        return m_acceptedLedgerCache;
    }

    void
    gotTXSet(std::shared_ptr<SHAMap> const& set, bool fromAcquire)
    {
        if (set)
            m_networkOPs->mapComplete(set, fromAcquire);
    }

    TransactionMaster&
    getMasterTransaction() override
    {
        return m_txMaster;
    }

    perf::PerfLog&
    getPerfLog() override
    {
        return *perfLog_;
    }

    NodeCache&
    getTempNodeCache() override
    {
        return m_tempNodeCache;
    }

    NodeStore::Database&
    getNodeStore() override
    {
        return *m_nodeStore;
    }

    // The shard store is an optional feature. If the sever is configured for
    // shards, this function will return a valid pointer, otherwise a nullptr.
    NodeStore::DatabaseShard*
    getShardStore() override
    {
        return shardStore_.get();
    }

    RPC::ShardArchiveHandler*
    getShardArchiveHandler(bool tryRecovery) override
    {
        static std::mutex handlerMutex;
        std::lock_guard lock(handlerMutex);

        // After constructing the handler, try to
        // initialize it. Log on error; set the
        // member variable on success.
        auto initAndSet =
            [this](std::unique_ptr<RPC::ShardArchiveHandler>&& handler) {
                if (!handler)
                    return false;

                if (!handler->init())
                {
                    JLOG(m_journal.error())
                        << "Failed to initialize ShardArchiveHandler.";

                    return false;
                }

                shardArchiveHandler_ = std::move(handler);
                return true;
            };

        // Need to resume based on state from a previous
        // run.
        if (tryRecovery)
        {
            if (shardArchiveHandler_ != nullptr)
            {
                JLOG(m_journal.error())
                    << "ShardArchiveHandler already created at startup.";

                return nullptr;
            }

            auto handler =
                RPC::ShardArchiveHandler::tryMakeRecoveryHandler(*this);

            if (!initAndSet(std::move(handler)))
                return nullptr;
        }

        // Construct the ShardArchiveHandler
        if (shardArchiveHandler_ == nullptr)
        {
            auto handler =
                RPC::ShardArchiveHandler::makeShardArchiveHandler(*this);

            if (!initAndSet(std::move(handler)))
                return nullptr;
        }

        return shardArchiveHandler_.get();
    }

    Application::MutexType&
    getMasterMutex() override
    {
        return m_masterMutex;
    }

    LoadManager&
    getLoadManager() override
    {
        return *m_loadManager;
    }

    Resource::Manager&
    getResourceManager() override
    {
        return *m_resourceManager;
    }

    OrderBookDB&
    getOrderBookDB() override
    {
        return m_orderBookDB;
    }

    PathRequests&
    getPathRequests() override
    {
        return *m_pathRequests;
    }

    CachedSLEs&
    cachedSLEs() override
    {
        return cachedSLEs_;
    }

    AmendmentTable&
    getAmendmentTable() override
    {
        return *m_amendmentTable;
    }

    LoadFeeTrack&
    getFeeTrack() override
    {
        return *mFeeTrack;
    }

    HashRouter&
    getHashRouter() override
    {
        return *hashRouter_;
    }

    RCLValidations&
    getValidations() override
    {
        return mValidations;
    }

    ValidatorList&
    validators() override
    {
        return *validators_;
    }

    ValidatorSite&
    validatorSites() override
    {
        return *validatorSites_;
    }

    ManifestCache&
    validatorManifests() override
    {
        return *validatorManifests_;
    }

    ManifestCache&
    publisherManifests() override
    {
        return *publisherManifests_;
    }

    Cluster&
    cluster() override
    {
        return *cluster_;
    }

    PeerReservationTable&
    peerReservations() override
    {
        return *peerReservations_;
    }

    SHAMapStore&
    getSHAMapStore() override
    {
        return *m_shaMapStore;
    }

    PendingSaves&
    pendingSaves() override
    {
        return pendingSaves_;
    }

    AccountIDCache const&
    accountIDCache() const override
    {
        return accountIDCache_;
    }

    OpenLedger&
    openLedger() override
    {
        if (config_->reporting())
            Throw<ReportingShouldProxy>();
        return *openLedger_;
    }

    OpenLedger const&
    openLedger() const override
    {
        if (config_->reporting())
            Throw<ReportingShouldProxy>();
        return *openLedger_;
    }

    Overlay&
    overlay() override
    {
        assert(overlay_);
        return *overlay_;
    }

    TxQ&
    getTxQ() override
    {
        assert(txQ_.get() != nullptr);
        return *txQ_;
    }

    RelationalDBInterface&
    getRelationalDBInterface() override
    {
        assert(mRelationalDBInterface.get() != nullptr);
        return *mRelationalDBInterface;
    }

    DatabaseCon&
    getWalletDB() override
    {
        assert(mWalletDB.get() != nullptr);
        return *mWalletDB;
    }

    ReportingETL&
    getReportingETL() override
    {
        assert(reportingETL_.get() != nullptr);
        return *reportingETL_;
    }

    bool
    serverOkay(std::string& reason) override;

    beast::Journal
    journal(std::string const& name) override;

    //--------------------------------------------------------------------------

    bool
    initRDBMS()
    {
        assert(mWalletDB.get() == nullptr);

        try
        {
            mRelationalDBInterface =
                RelationalDBInterface::init(*this, *config_, *m_jobQueue);

            // wallet database
            auto setup = setup_DatabaseCon(*config_, m_journal);
            setup.useGlobalPragma = false;

            mWalletDB = makeWalletDB(setup);
        }
        catch (std::exception const& e)
        {
            JLOG(m_journal.fatal())
                << "Failed to initialize SQL databases: " << e.what();
            return false;
        }

        return true;
    }

    bool
    initNodeStore()
    {
        if (config_->doImport)
        {
            auto j = logs_->journal("NodeObject");
            NodeStore::DummyScheduler dummyScheduler;
            std::unique_ptr<NodeStore::Database> source =
                NodeStore::Manager::instance().make_Database(
                    megabytes(config_->getValueFor(
                        SizedItem::burstSize, std::nullopt)),
                    dummyScheduler,
                    0,
                    config_->section(ConfigSection::importNodeDatabase()),
                    j);

            JLOG(j.warn()) << "Starting node import from '" << source->getName()
                           << "' to '" << m_nodeStore->getName() << "'.";

            using namespace std::chrono;
            auto const start = steady_clock::now();

            m_nodeStore->import(*source);

            auto const elapsed =
                duration_cast<seconds>(steady_clock::now() - start);
            JLOG(j.warn()) << "Node import from '" << source->getName()
                           << "' took " << elapsed.count() << " seconds.";
        }

        // tune caches
        using namespace std::chrono;

        m_ledgerMaster->tune(
            config_->getValueFor(SizedItem::ledgerSize),
            seconds{config_->getValueFor(SizedItem::ledgerAge)});

        return true;
    }

    //--------------------------------------------------------------------------

    // Called to indicate shutdown.
    void
    stop()
    {
        JLOG(m_journal.debug()) << "Application stopping";

        m_io_latency_sampler.cancel_async();

        // VFALCO Enormous hack, we have to force the probe to cancel
        //        before we stop the io_service queue or else it never
        //        unblocks in its destructor. The fix is to make all
        //        io_objects gracefully handle exit so that we can
        //        naturally return from io_service::run() instead of
        //        forcing a call to io_service::stop()
        m_io_latency_sampler.cancel();

        m_resolver->stop_async();

        // NIKB This is a hack - we need to wait for the resolver to
        //      stop. before we stop the io_server_queue or weird
        //      things will happen.
        m_resolver->stop();

        {
            boost::system::error_code ec;
            sweepTimer_.cancel(ec);
            if (ec)
            {
                JLOG(m_journal.error())
                    << "Application: sweepTimer cancel error: " << ec.message();
            }

            ec.clear();
            entropyTimer_.cancel(ec);
            if (ec)
            {
                JLOG(m_journal.error())
                    << "Application: entropyTimer cancel error: "
                    << ec.message();
            }
        }
        // Make sure that any waitHandlers pending in our timers are done
        // before we declare ourselves stopped.
        using namespace std::chrono_literals;
        waitHandlerCounter_.join("Application", 1s, m_journal);

        mValidations.flush();

        validatorSites_->stop();

        // TODO Store manifests in manifests.sqlite instead of wallet.db
        validatorManifests_->save(
            getWalletDB(),
            "ValidatorManifests",
            [this](PublicKey const& pubKey) {
                return validators().listed(pubKey);
            });

        publisherManifests_->save(
            getWalletDB(),
            "PublisherManifests",
            [this](PublicKey const& pubKey) {
                return validators().trustedPublisher(pubKey);
            });

        // The order of these stop calls is delicate.
        // Re-ordering them risks undefined behavior.
        m_loadManager->stop();
        m_shaMapStore->stop();
        m_jobQueue->stop();
        if (shardArchiveHandler_)
            shardArchiveHandler_->stop();
        if (overlay_)
            overlay_->stop();
        if (shardStore_)
            shardStore_->stop();
        grpcServer_->stop();
        m_networkOPs->stop();
        serverHandler_->stop();
        m_ledgerReplayer->stop();
        m_inboundTransactions->stop();
        m_inboundLedgers->stop();
        ledgerCleaner_->stop();
        if (config_->reporting())
        {
            reportingETL_->stop();
#ifdef RIPPLED_REPORTING
            pgPool_->stop();
#endif
        }
        m_nodeStore->stop();
        perfLog_->stop();
    }

    //--------------------------------------------------------------------------
    //
    // PropertyStream
    //

    void
    onWrite(beast::PropertyStream::Map& stream) override
    {
    }

    //--------------------------------------------------------------------------

    void
    setSweepTimer()
    {
        // Only start the timer if waitHandlerCounter_ is not yet joined.
        if (auto optionalCountedHandler = waitHandlerCounter_.wrap(
                [this](boost::system::error_code const& e) {
                    if (e.value() == boost::system::errc::success)
                    {
                        m_jobQueue->addJob(
                            jtSWEEP, "sweep", [this](Job&) { doSweep(); });
                    }
                    // Recover as best we can if an unexpected error occurs.
                    if (e.value() != boost::system::errc::success &&
                        e.value() != boost::asio::error::operation_aborted)
                    {
                        // Try again later and hope for the best.
                        JLOG(m_journal.error())
                            << "Sweep timer got error '" << e.message()
                            << "'.  Restarting timer.";
                        setSweepTimer();
                    }
                }))
        {
            using namespace std::chrono;
            sweepTimer_.expires_from_now(
                seconds{config_->getValueFor(SizedItem::sweepInterval)});
            sweepTimer_.async_wait(std::move(*optionalCountedHandler));
        }
    }

    void
    setEntropyTimer()
    {
        // Only start the timer if waitHandlerCounter_ is not yet joined.
        if (auto optionalCountedHandler = waitHandlerCounter_.wrap(
                [this](boost::system::error_code const& e) {
                    if (e.value() == boost::system::errc::success)
                    {
                        crypto_prng().mix_entropy();
                        setEntropyTimer();
                    }
                    // Recover as best we can if an unexpected error occurs.
                    if (e.value() != boost::system::errc::success &&
                        e.value() != boost::asio::error::operation_aborted)
                    {
                        // Try again later and hope for the best.
                        JLOG(m_journal.error())
                            << "Entropy timer got error '" << e.message()
                            << "'.  Restarting timer.";
                        setEntropyTimer();
                    }
                }))
        {
            using namespace std::chrono_literals;
            entropyTimer_.expires_from_now(5min);
            entropyTimer_.async_wait(std::move(*optionalCountedHandler));
        }
    }

    void
    doSweep()
    {
        if (!config_->standalone() &&
            !getRelationalDBInterface().transactionDbHasSpace(*config_))
        {
            signalStop();
        }

        // VFALCO NOTE Does the order of calls matter?
        // VFALCO TODO fix the dependency inversion using an observer,
        //         have listeners register for "onSweep ()" notification.

        nodeFamily_.sweep();
        if (shardFamily_)
            shardFamily_->sweep();
        getMasterTransaction().sweep();
        getNodeStore().sweep();
        if (shardStore_)
            shardStore_->sweep();
        getLedgerMaster().sweep();
        getTempNodeCache().sweep();
        getValidations().expire();
        getInboundLedgers().sweep();
        getLedgerReplayer().sweep();
        m_acceptedLedgerCache.sweep();
        cachedSLEs_.expire();

#ifdef RIPPLED_REPORTING
        if (config().reporting())
            dynamic_cast<RelationalDBInterfacePostgres*>(
                &*mRelationalDBInterface)
                ->sweep();
#endif

        // Set timer to do another sweep later.
        setSweepTimer();
    }

    LedgerIndex
    getMaxDisallowedLedger() override
    {
        return maxDisallowedLedger_;
    }

private:
    // For a newly-started validator, this is the greatest persisted ledger
    // and new validations must be greater than this.
    std::atomic<LedgerIndex> maxDisallowedLedger_{0};

    bool
    nodeToShards();

    void
    startGenesisLedger();

    std::shared_ptr<Ledger>
    getLastFullLedger();

    std::shared_ptr<Ledger>
    loadLedgerFromFile(std::string const& ledgerID);

    bool
    loadOldLedger(std::string const& ledgerID, bool replay, bool isFilename);

    void
    setMaxDisallowedLedger();
};

//------------------------------------------------------------------------------

// TODO Break this up into smaller, more digestible initialization segments.
bool
ApplicationImp::setup()
{
    // We want to intercept CTRL-C and the standard termination signal SIGTERM
    // and terminate the process. This handler will NEVER be invoked twice.
    //
    // Note that async_wait is "one-shot": for each call, the handler will be
    // invoked exactly once, either when one of the registered signals in the
    // signal set occurs or the signal set is cancelled. Subsequent signals are
    // effectively ignored (technically, they are queued up, waiting for a call
    // to async_wait).
    m_signals.add(SIGINT);
    m_signals.add(SIGTERM);
    m_signals.async_wait(
        [this](boost::system::error_code const& ec, int signum) {
            // Indicates the signal handler has been aborted; do nothing
            if (ec == boost::asio::error::operation_aborted)
                return;

            JLOG(m_journal.info()) << "Received signal " << signum;

            if (signum == SIGTERM || signum == SIGINT)
                signalStop();
        });

    auto debug_log = config_->getDebugLogFile();

    if (!debug_log.empty())
    {
        // Let debug messages go to the file but only WARNING or higher to
        // regular output (unless verbose)

        if (!logs_->open(debug_log))
            std::cerr << "Can't open log file " << debug_log << '\n';

        using namespace beast::severities;
        if (logs_->threshold() > kDebug)
            logs_->threshold(kDebug);
    }
    JLOG(m_journal.info()) << "process starting: "
                           << BuildInfo::getFullVersionString();

    if (numberOfThreads(*config_) < 2)
    {
        JLOG(m_journal.warn()) << "Limited to a single I/O service thread by "
                                  "system configuration.";
    }

    // Optionally turn off logging to console.
    logs_->silent(config_->silent());

    m_jobQueue->setThreadCount(
        config_->WORKERS, config_->standalone() && !config_->reporting());

    if (!config_->standalone())
        timeKeeper_->run(config_->SNTP_SERVERS);

    if (!initRDBMS() || !initNodeStore())
        return false;

    if (shardStore_)
    {
        shardFamily_ =
            std::make_unique<ShardFamily>(*this, *m_collectorManager);

        if (!shardStore_->init())
            return false;
    }

    if (!peerReservations_->load(getWalletDB()))
    {
        JLOG(m_journal.fatal()) << "Cannot find peer reservations!";
        return false;
    }

    if (validatorKeys_.publicKey.size())
        setMaxDisallowedLedger();

    // Configure the amendments the server supports
    {
        auto const& sa = detail::supportedAmendments();
        std::vector<std::string> saHashes;
        saHashes.reserve(sa.size());
        for (auto const& name : sa)
        {
            auto const f = getRegisteredFeature(name);
            BOOST_ASSERT(f);
            if (f)
                saHashes.push_back(to_string(*f) + " " + name);
        }
        Section supportedAmendments("Supported Amendments");
        supportedAmendments.append(saHashes);

        Section enabledAmendments = config_->section(SECTION_AMENDMENTS);

        m_amendmentTable = make_AmendmentTable(
            *this,
            config().AMENDMENT_MAJORITY_TIME,
            supportedAmendments,
            enabledAmendments,
            config_->section(SECTION_VETO_AMENDMENTS),
            logs_->journal("Amendments"));
    }

    Pathfinder::initPathTable();

    auto const startUp = config_->START_UP;
    if (!config_->reporting())
    {
        if (startUp == Config::FRESH)
        {
            JLOG(m_journal.info()) << "Starting new Ledger";

            startGenesisLedger();
        }
        else if (
            startUp == Config::LOAD || startUp == Config::LOAD_FILE ||
            startUp == Config::REPLAY)
        {
            JLOG(m_journal.info()) << "Loading specified Ledger";

            if (!loadOldLedger(
                    config_->START_LEDGER,
                    startUp == Config::REPLAY,
                    startUp == Config::LOAD_FILE))
            {
                JLOG(m_journal.error())
                    << "The specified ledger could not be loaded.";
                return false;
            }
        }
        else if (startUp == Config::NETWORK)
        {
            // This should probably become the default once we have a stable
            // network.
            if (!config_->standalone())
                m_networkOPs->setNeedNetworkLedger();

            startGenesisLedger();
        }
        else
        {
            startGenesisLedger();
        }
    }

    if (!config().reporting())
        m_orderBookDB.setup(getLedgerMaster().getCurrentLedger());

    nodeIdentity_ = getNodeIdentity(*this);

    if (!cluster_->load(config().section(SECTION_CLUSTER_NODES)))
    {
        JLOG(m_journal.fatal()) << "Invalid entry in cluster configuration.";
        return false;
    }

    if (!config().reporting())
    {
        {
            if (validatorKeys_.configInvalid())
                return false;

            if (!validatorManifests_->load(
                    getWalletDB(),
                    "ValidatorManifests",
                    validatorKeys_.manifest,
                    config()
                        .section(SECTION_VALIDATOR_KEY_REVOCATION)
                        .values()))
            {
                JLOG(m_journal.fatal())
                    << "Invalid configured validator manifest.";
                return false;
            }

            publisherManifests_->load(getWalletDB(), "PublisherManifests");

            // Setup trusted validators
            if (!validators_->load(
                    validatorKeys_.publicKey,
                    config().section(SECTION_VALIDATORS).values(),
                    config().section(SECTION_VALIDATOR_LIST_KEYS).values()))
            {
                JLOG(m_journal.fatal())
                    << "Invalid entry in validator configuration.";
                return false;
            }
        }

        if (!validatorSites_->load(
                config().section(SECTION_VALIDATOR_LIST_SITES).values()))
        {
            JLOG(m_journal.fatal())
                << "Invalid entry in [" << SECTION_VALIDATOR_LIST_SITES << "]";
            return false;
        }
    }
    //----------------------------------------------------------------------
    //
    // Server
    //
    //----------------------------------------------------------------------

    // VFALCO NOTE Unfortunately, in stand-alone mode some code still
    //             foolishly calls overlay(). When this is fixed we can
    //             move the instantiation inside a conditional:
    //
    //             if (!config_.standalone())
    if (!config_->reporting())
    {
        overlay_ = make_Overlay(
            *this,
            setup_Overlay(*config_),
            *serverHandler_,
            *m_resourceManager,
            *m_resolver,
            get_io_service(),
            *config_,
            m_collectorManager->collector());
        add(*overlay_);  // add to PropertyStream
    }

    if (!config_->standalone())
    {
        // NodeStore import into the ShardStore requires the SQLite database
        if (config_->nodeToShard && !nodeToShards())
            return false;
    }

    // start first consensus round
    if (!config_->reporting() &&
        !m_networkOPs->beginConsensus(
            m_ledgerMaster->getClosedLedger()->info().hash))
    {
        JLOG(m_journal.fatal()) << "Unable to start consensus";
        return false;
    }

    {
        try
        {
            auto setup = setup_ServerHandler(
                *config_, beast::logstream{m_journal.error()});
            setup.makeContexts();
            serverHandler_->setup(setup, m_journal);
        }
        catch (std::exception const& e)
        {
            if (auto stream = m_journal.fatal())
            {
                stream << "Unable to setup server handler";
                if (std::strlen(e.what()) > 0)
                    stream << ": " << e.what();
            }
            return false;
        }
    }

    // Begin connecting to network.
    if (!config_->standalone())
    {
        // Should this message be here, conceptually? In theory this sort
        // of message, if displayed, should be displayed from PeerFinder.
        if (config_->PEER_PRIVATE && config_->IPS_FIXED.empty())
        {
            JLOG(m_journal.warn())
                << "No outbound peer connections will be made";
        }

        // VFALCO NOTE the state timer resets the deadlock detector.
        //
        m_networkOPs->setStateTimer();
    }
    else
    {
        JLOG(m_journal.warn()) << "Running in standalone mode";

        m_networkOPs->setStandAlone();
    }

    if (config_->canSign())
    {
        JLOG(m_journal.warn()) << "*** The server is configured to allow the "
                                  "'sign' and 'sign_for'";
        JLOG(m_journal.warn()) << "*** commands. These commands have security "
                                  "implications and have";
        JLOG(m_journal.warn()) << "*** been deprecated. They will be removed "
                                  "in a future release of";
        JLOG(m_journal.warn()) << "*** rippled.";
        JLOG(m_journal.warn()) << "*** If you do not use them to sign "
                                  "transactions please edit your";
        JLOG(m_journal.warn())
            << "*** configuration file and remove the [enable_signing] stanza.";
        JLOG(m_journal.warn()) << "*** If you do use them to sign transactions "
                                  "please migrate to a";
        JLOG(m_journal.warn())
            << "*** standalone signing solution as soon as possible.";
    }

    //
    // Execute start up rpc commands.
    //
    for (auto cmd : config_->section(SECTION_RPC_STARTUP).lines())
    {
        Json::Reader jrReader;
        Json::Value jvCommand;

        if (!jrReader.parse(cmd, jvCommand))
        {
            JLOG(m_journal.fatal()) << "Couldn't parse entry in ["
                                    << SECTION_RPC_STARTUP << "]: '" << cmd;
        }

        if (!config_->quiet())
        {
            JLOG(m_journal.fatal())
                << "Startup RPC: " << jvCommand << std::endl;
        }

        Resource::Charge loadType = Resource::feeReferenceRPC;
        Resource::Consumer c;
        RPC::JsonContext context{
            {journal("RPCHandler"),
             *this,
             loadType,
             getOPs(),
             getLedgerMaster(),
             c,
             Role::ADMIN,
             {},
             {},
             RPC::ApiMaximumSupportedVersion},
            jvCommand};

        Json::Value jvResult;
        RPC::doCommand(context, jvResult);

        if (!config_->quiet())
        {
            JLOG(m_journal.fatal()) << "Result: " << jvResult << std::endl;
        }
    }

    RPC::ShardArchiveHandler* shardArchiveHandler = nullptr;
    if (shardStore_)
    {
        try
        {
            // Create a ShardArchiveHandler if recovery
            // is needed (there's a state database left
            // over from a previous run).
            auto handler = getShardArchiveHandler(true);

            // Recovery is needed.
            if (handler)
                shardArchiveHandler = handler;
        }
        catch (std::exception const& e)
        {
            JLOG(m_journal.fatal())
                << "Exception when starting ShardArchiveHandler from "
                   "state database: "
                << e.what();

            return false;
        }
    }

    if (shardArchiveHandler && !shardArchiveHandler->start())
    {
        JLOG(m_journal.fatal()) << "Failed to start ShardArchiveHandler.";

        return false;
    }

    validatorSites_->start();

    if (config_->reporting())
    {
        reportingETL_->start();
    }

    return true;
}

void
ApplicationImp::start(bool withTimers)
{
    JLOG(m_journal.info()) << "Application starting. Version is "
                           << BuildInfo::getVersionString();

    using namespace std::chrono_literals;
    if (withTimers)
    {
        setSweepTimer();
        setEntropyTimer();
    }

    m_io_latency_sampler.start();
    m_resolver->start();
    m_loadManager->start();
    m_shaMapStore->start();
    if (overlay_)
        overlay_->start();
    grpcServer_->start();
    ledgerCleaner_->start();
    perfLog_->start();
}

void
ApplicationImp::run()
{
    if (!config_->standalone())
    {
        // VFALCO NOTE This seems unnecessary. If we properly refactor the load
        //             manager then the deadlock detector can just always be
        //             "armed"
        //
        getLoadManager().activateDeadlockDetector();
    }

    {
        std::unique_lock<std::mutex> lk{mut_};
        cv_.wait(lk, [this] { return isTimeToStop; });
    }

    JLOG(m_journal.info()) << "Received shutdown request";
    stop();
    JLOG(m_journal.info()) << "Done.";
}

void
ApplicationImp::signalStop()
{
    // Unblock the main thread (which is sitting in run()).
    // When we get C++20 this can use std::latch.
    std::lock_guard lk{mut_};

    if (!isTimeToStop)
    {
        isTimeToStop = true;
        cv_.notify_all();
    }
}

bool
ApplicationImp::checkSigs() const
{
    return checkSigs_;
}

void
ApplicationImp::checkSigs(bool check)
{
    checkSigs_ = check;
}

bool
ApplicationImp::isStopping() const
{
    std::lock_guard lk{mut_};
    return isTimeToStop;
}

int
ApplicationImp::fdRequired() const
{
    // Standard handles, config file, misc I/O etc:
    int needed = 128;

    // 2x the configured peer limit for peer connections:
    if (overlay_)
        needed += 2 * overlay_->limit();

    // the number of fds needed by the backend (internally
    // doubled if online delete is enabled).
    needed += std::max(5, m_shaMapStore->fdRequired());

    if (shardStore_)
        needed += shardStore_->fdRequired();

    // One fd per incoming connection a port can accept, or
    // if no limit is set, assume it'll handle 256 clients.
    for (auto const& p : serverHandler_->setup().ports)
        needed += std::max(256, p.limit);

    // The minimum number of file descriptors we need is 1024:
    return std::max(1024, needed);
}

//------------------------------------------------------------------------------

void
ApplicationImp::startGenesisLedger()
{
    std::vector<uint256> initialAmendments =
        (config_->START_UP == Config::FRESH) ? m_amendmentTable->getDesired()
                                             : std::vector<uint256>{};

    std::shared_ptr<Ledger> const genesis = std::make_shared<Ledger>(
        create_genesis, *config_, initialAmendments, nodeFamily_);
    m_ledgerMaster->storeLedger(genesis);

    auto const next =
        std::make_shared<Ledger>(*genesis, timeKeeper().closeTime());
    next->updateSkipList();
    next->setImmutable(*config_);
    openLedger_.emplace(next, cachedSLEs_, logs_->journal("OpenLedger"));
    m_ledgerMaster->storeLedger(next);
    m_ledgerMaster->switchLCL(next);
}

std::shared_ptr<Ledger>
ApplicationImp::getLastFullLedger()
{
    auto j = journal("Ledger");

    try
    {
        auto const [ledger, seq, hash] = getLatestLedger(*this);

        if (!ledger)
            return ledger;

        ledger->setImmutable(*config_);

        if (getLedgerMaster().haveLedger(seq))
            ledger->setValidated();

        if (ledger->info().hash == hash)
        {
            JLOG(j.trace()) << "Loaded ledger: " << hash;
            return ledger;
        }

        if (auto stream = j.error())
        {
            stream << "Failed on ledger";
            Json::Value p;
            addJson(p, {*ledger, nullptr, LedgerFill::full});
            stream << p;
        }

        return {};
    }
    catch (SHAMapMissingNode const& mn)
    {
        JLOG(j.warn()) << "Ledger in database: " << mn.what();
        return {};
    }
}

std::shared_ptr<Ledger>
ApplicationImp::loadLedgerFromFile(std::string const& name)
{
    try
    {
        std::ifstream ledgerFile(name, std::ios::in);

        if (!ledgerFile)
        {
            JLOG(m_journal.fatal()) << "Unable to open file '" << name << "'";
            return nullptr;
        }

        Json::Reader reader;
        Json::Value jLedger;

        if (!reader.parse(ledgerFile, jLedger))
        {
            JLOG(m_journal.fatal()) << "Unable to parse ledger JSON";
            return nullptr;
        }

        std::reference_wrapper<Json::Value> ledger(jLedger);

        // accept a wrapped ledger
        if (ledger.get().isMember("result"))
            ledger = ledger.get()["result"];

        if (ledger.get().isMember("ledger"))
            ledger = ledger.get()["ledger"];

        std::uint32_t seq = 1;
        auto closeTime = timeKeeper().closeTime();
        using namespace std::chrono_literals;
        auto closeTimeResolution = 30s;
        bool closeTimeEstimated = false;
        std::uint64_t totalDrops = 0;

        if (ledger.get().isMember("accountState"))
        {
            if (ledger.get().isMember(jss::ledger_index))
            {
                seq = ledger.get()[jss::ledger_index].asUInt();
            }

            if (ledger.get().isMember("close_time"))
            {
                using tp = NetClock::time_point;
                using d = tp::duration;
                closeTime = tp{d{ledger.get()["close_time"].asUInt()}};
            }
            if (ledger.get().isMember("close_time_resolution"))
            {
                using namespace std::chrono;
                closeTimeResolution =
                    seconds{ledger.get()["close_time_resolution"].asUInt()};
            }
            if (ledger.get().isMember("close_time_estimated"))
            {
                closeTimeEstimated =
                    ledger.get()["close_time_estimated"].asBool();
            }
            if (ledger.get().isMember("total_coins"))
            {
                totalDrops = beast::lexicalCastThrow<std::uint64_t>(
                    ledger.get()["total_coins"].asString());
            }

            ledger = ledger.get()["accountState"];
        }

        if (!ledger.get().isArrayOrNull())
        {
            JLOG(m_journal.fatal()) << "State nodes must be an array";
            return nullptr;
        }

        auto loadLedger =
            std::make_shared<Ledger>(seq, closeTime, *config_, nodeFamily_);
        loadLedger->setTotalDrops(totalDrops);

        for (Json::UInt index = 0; index < ledger.get().size(); ++index)
        {
            Json::Value& entry = ledger.get()[index];

            if (!entry.isObjectOrNull())
            {
                JLOG(m_journal.fatal()) << "Invalid entry in ledger";
                return nullptr;
            }

            uint256 uIndex;

            if (!uIndex.parseHex(entry[jss::index].asString()))
            {
                JLOG(m_journal.fatal()) << "Invalid entry in ledger";
                return nullptr;
            }

            entry.removeMember(jss::index);

            STParsedJSONObject stp("sle", ledger.get()[index]);

            if (!stp.object || uIndex.isZero())
            {
                JLOG(m_journal.fatal()) << "Invalid entry in ledger";
                return nullptr;
            }

            // VFALCO TODO This is the only place that
            //             constructor is used, try to remove it
            STLedgerEntry sle(*stp.object, uIndex);

            if (!loadLedger->addSLE(sle))
            {
                JLOG(m_journal.fatal())
                    << "Couldn't add serialized ledger: " << uIndex;
                return nullptr;
            }
        }

        loadLedger->stateMap().flushDirty(hotACCOUNT_NODE);

        loadLedger->setAccepted(
            closeTime, closeTimeResolution, !closeTimeEstimated, *config_);

        return loadLedger;
    }
    catch (std::exception const& x)
    {
        JLOG(m_journal.fatal()) << "Ledger contains invalid data: " << x.what();
        return nullptr;
    }
}

bool
ApplicationImp::loadOldLedger(
    std::string const& ledgerID,
    bool replay,
    bool isFileName)
{
    try
    {
        std::shared_ptr<Ledger const> loadLedger, replayLedger;

        if (isFileName)
        {
            if (!ledgerID.empty())
                loadLedger = loadLedgerFromFile(ledgerID);
        }
        else if (ledgerID.length() == 64)
        {
            uint256 hash;

            if (hash.parseHex(ledgerID))
            {
                loadLedger = loadByHash(hash, *this);

                if (!loadLedger)
                {
                    // Try to build the ledger from the back end
                    auto il = std::make_shared<InboundLedger>(
                        *this,
                        hash,
                        0,
                        InboundLedger::Reason::GENERIC,
                        stopwatch(),
                        make_DummyPeerSet(*this));
                    if (il->checkLocal())
                        loadLedger = il->getLedger();
                }
            }
        }
        else if (ledgerID.empty() || boost::iequals(ledgerID, "latest"))
        {
            loadLedger = getLastFullLedger();
        }
        else
        {
            // assume by sequence
            std::uint32_t index;

            if (beast::lexicalCastChecked(index, ledgerID))
                loadLedger = loadByIndex(index, *this);
        }

        if (!loadLedger)
            return false;

        if (replay)
        {
            // Replay a ledger close with same prior ledger and transactions

            // this ledger holds the transactions we want to replay
            replayLedger = loadLedger;

            JLOG(m_journal.info()) << "Loading parent ledger";

            loadLedger = loadByHash(replayLedger->info().parentHash, *this);
            if (!loadLedger)
            {
                JLOG(m_journal.info())
                    << "Loading parent ledger from node store";

                // Try to build the ledger from the back end
                auto il = std::make_shared<InboundLedger>(
                    *this,
                    replayLedger->info().parentHash,
                    0,
                    InboundLedger::Reason::GENERIC,
                    stopwatch(),
                    make_DummyPeerSet(*this));

                if (il->checkLocal())
                    loadLedger = il->getLedger();

                if (!loadLedger)
                {
                    JLOG(m_journal.fatal()) << "Replay ledger missing/damaged";
                    assert(false);
                    return false;
                }
            }
        }
        using namespace std::chrono_literals;
        using namespace date;
        static constexpr NetClock::time_point ledgerWarnTimePoint{
            sys_days{January / 1 / 2018} - sys_days{January / 1 / 2000}};
        if (loadLedger->info().closeTime < ledgerWarnTimePoint)
        {
            JLOG(m_journal.fatal())
                << "\n\n***  WARNING   ***\n"
                   "You are replaying a ledger from before "
                << to_string(ledgerWarnTimePoint)
                << " UTC.\n"
                   "This replay will not handle your ledger as it was "
                   "originally "
                   "handled.\nConsider running an earlier version of rippled "
                   "to "
                   "get the older rules.\n*** CONTINUING ***\n";
        }

        JLOG(m_journal.info()) << "Loading ledger " << loadLedger->info().hash
                               << " seq:" << loadLedger->info().seq;

        if (loadLedger->info().accountHash.isZero())
        {
            JLOG(m_journal.fatal()) << "Ledger is empty.";
            assert(false);
            return false;
        }

        if (!loadLedger->walkLedger(journal("Ledger")))
        {
            JLOG(m_journal.fatal()) << "Ledger is missing nodes.";
            assert(false);
            return false;
        }

        if (!loadLedger->assertSensible(journal("Ledger")))
        {
            JLOG(m_journal.fatal()) << "Ledger is not sensible.";
            assert(false);
            return false;
        }

        m_ledgerMaster->setLedgerRangePresent(
            loadLedger->info().seq, loadLedger->info().seq);

        m_ledgerMaster->switchLCL(loadLedger);
        loadLedger->setValidated();
        m_ledgerMaster->setFullLedger(loadLedger, true, false);
        openLedger_.emplace(
            loadLedger, cachedSLEs_, logs_->journal("OpenLedger"));

        if (replay)
        {
            // inject transaction(s) from the replayLedger into our open ledger
            // and build replay structure
            auto replayData =
                std::make_unique<LedgerReplay>(loadLedger, replayLedger);

            for (auto const& [_, tx] : replayData->orderedTxns())
            {
                (void)_;
                auto txID = tx->getTransactionID();

                auto s = std::make_shared<Serializer>();
                tx->add(*s);

                forceValidity(getHashRouter(), txID, Validity::SigGoodOnly);

                openLedger_->modify(
                    [&txID, &s](OpenView& view, beast::Journal j) {
                        view.rawTxInsert(txID, std::move(s), nullptr);
                        return true;
                    });
            }

            m_ledgerMaster->takeReplay(std::move(replayData));
        }
    }
    catch (SHAMapMissingNode const& mn)
    {
        JLOG(m_journal.fatal())
            << "While loading specified ledger: " << mn.what();
        return false;
    }
    catch (boost::bad_lexical_cast&)
    {
        JLOG(m_journal.fatal())
            << "Ledger specified '" << ledgerID << "' is not valid";
        return false;
    }

    return true;
}

bool
ApplicationImp::serverOkay(std::string& reason)
{
    if (!config().ELB_SUPPORT)
        return true;

    if (isStopping())
    {
        reason = "Server is shutting down";
        return false;
    }

    if (getOPs().isNeedNetworkLedger())
    {
        reason = "Not synchronized with network yet";
        return false;
    }

    if (getOPs().isAmendmentBlocked())
    {
        reason = "Server version too old";
        return false;
    }

    if (getOPs().isUNLBlocked())
    {
        reason = "No valid validator list available";
        return false;
    }

    if (getOPs().getOperatingMode() < OperatingMode::SYNCING)
    {
        reason = "Not synchronized with network";
        return false;
    }

    if (!getLedgerMaster().isCaughtUp(reason))
        return false;

    if (getFeeTrack().isLoadedLocal())
    {
        reason = "Too much load";
        return false;
    }

    return true;
}

beast::Journal
ApplicationImp::journal(std::string const& name)
{
    return logs_->journal(name);
}

bool
ApplicationImp::nodeToShards()
{
    assert(overlay_);
    assert(!config_->standalone());

    if (config_->section(ConfigSection::shardDatabase()).empty())
    {
        JLOG(m_journal.fatal())
            << "The [shard_db] configuration setting must be set";
        return false;
    }
    if (!shardStore_)
    {
        JLOG(m_journal.fatal()) << "Invalid [shard_db] configuration";
        return false;
    }
    shardStore_->import(getNodeStore());
    return true;
}

void
ApplicationImp::setMaxDisallowedLedger()
{
    auto seq = getRelationalDBInterface().getMaxLedgerSeq();
    if (seq)
        maxDisallowedLedger_ = *seq;

    JLOG(m_journal.trace())
        << "Max persisted ledger is " << maxDisallowedLedger_;
}

//------------------------------------------------------------------------------

Application::Application() : beast::PropertyStream::Source("app")
{
}

//------------------------------------------------------------------------------

std::unique_ptr<Application>
make_Application(
    std::unique_ptr<Config> config,
    std::unique_ptr<Logs> logs,
    std::unique_ptr<TimeKeeper> timeKeeper)
{
    return std::make_unique<ApplicationImp>(
        std::move(config), std::move(logs), std::move(timeKeeper));
}

}  // namespace ripple<|MERGE_RESOLUTION|>--- conflicted
+++ resolved
@@ -56,11 +56,6 @@
 #include <ripple/beast/asio/io_latency_probe.h>
 #include <ripple/beast/core/LexicalCast.h>
 #include <ripple/core/DatabaseCon.h>
-<<<<<<< HEAD
-#include <ripple/core/Pg.h>
-=======
-#include <ripple/core/Stoppable.h>
->>>>>>> 29138479
 #include <ripple/json/json_reader.h>
 #include <ripple/nodestore/DatabaseShard.h>
 #include <ripple/nodestore/DummyScheduler.h>
@@ -175,15 +170,8 @@
     // Required by the SHAMapStore
     TransactionMaster m_txMaster;
 
-<<<<<<< HEAD
-#ifdef RIPPLED_REPORTING
-    std::shared_ptr<PgPool> pgPool_;
-#endif
-
     std::unique_ptr<CollectorManager> m_collectorManager;
     std::unique_ptr<JobQueue> m_jobQueue;
-=======
->>>>>>> 29138479
     NodeStoreScheduler m_nodeStoreScheduler;
     std::unique_ptr<SHAMapStore> m_shaMapStore;
     PendingSaves pendingSaves_;
@@ -289,16 +277,6 @@
               [this] { signalStop(); }))
 
         , m_txMaster(*this)
-<<<<<<< HEAD
-#ifdef RIPPLED_REPORTING
-        , pgPool_(
-              config_->reporting() ? make_PgPool(
-                                         config_->section("ledger_tx_tables"),
-                                         logs_->journal("PgPool"))
-                                   : nullptr)
-#endif
-=======
->>>>>>> 29138479
 
         , m_collectorManager(make_CollectorManager(
               config_->section(SECTION_INSIGHT),
@@ -1042,9 +1020,9 @@
         if (config_->reporting())
         {
             reportingETL_->stop();
-#ifdef RIPPLED_REPORTING
-            pgPool_->stop();
-#endif
+            dynamic_cast<RelationalDBInterfacePostgres*>(
+                &*mRelationalDBInterface)
+                ->stop();
         }
         m_nodeStore->stop();
         perfLog_->stop();
