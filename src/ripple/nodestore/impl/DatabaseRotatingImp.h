--- conflicted
+++ resolved
@@ -87,15 +87,6 @@
     std::shared_ptr<Backend> archiveBackend_;
     mutable std::mutex mutex_;
 
-<<<<<<< HEAD
-=======
-    struct Backends
-    {
-        std::shared_ptr<Backend> const& writableBackend;
-        std::shared_ptr<Backend> const& archiveBackend;
-    };
-
->>>>>>> 8defb4cd
     std::shared_ptr<NodeObject>
     fetchNodeObject(
         uint256 const& hash,
