--- conflicted
+++ resolved
@@ -188,17 +188,10 @@
                 reference counter.
     */
     template <class Closure>
-<<<<<<< HEAD
-    boost::optional<Substitute<Closure>>
+    std::optional<Substitute<Closure>>
     wrap(Closure&& closure)
     {
-        boost::optional<Substitute<Closure>> ret;
-=======
-    std::optional<Wrapper<Closure>>
-    wrap(Closure&& closure)
-    {
-        std::optional<Wrapper<Closure>> ret;
->>>>>>> 9d89d4c1
+        std::optional<Substitute<Closure>> ret;
 
         std::lock_guard lock{mutex_};
         if (!waitForClosures_)
