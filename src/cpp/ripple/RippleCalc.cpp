// TODO:
// - Do automatic bridging via XRP.
//
// OPTIMIZE: When calculating path increment, note if increment consumes all liquidity. No need to revisit path in the future if
// all liquidity is used.
//

#include <boost/foreach.hpp>
#include <boost/format.hpp>
#include <boost/tuple/tuple_comparison.hpp>

#include "RippleCalc.h"
#include "Log.h"

#include "../json/writer.h"

SETUP_LOG();

std::size_t hash_value(const aciSource& asValue)
{
	std::size_t seed = 0;

	asValue.get<0>().hash_combine(seed);
	asValue.get<1>().hash_combine(seed);
	asValue.get<2>().hash_combine(seed);

	return seed;
}

// Compare the non-calculated fields.
bool PaymentNode::operator==(const PaymentNode& pnOther) const {
	return pnOther.uFlags == uFlags
		&& pnOther.uAccountID == uAccountID
		&& pnOther.uCurrencyID == uCurrencyID
		&& pnOther.uIssuerID == uIssuerID;
}

// This is for debugging not end users. Output names can be changed without warning.
Json::Value	PaymentNode::getJson() const
{
	Json::Value	jvNode(Json::objectValue);
	Json::Value	jvFlags(Json::arrayValue);

	jvNode["type"]	= uFlags;

	if (isSetBit(uFlags, STPathElement::typeAccount) || !!uAccountID)
		jvFlags.append(!!isSetBit(uFlags, STPathElement::typeAccount) == !!uAccountID ? "account" : "-account");

	if (isSetBit(uFlags, STPathElement::typeCurrency) || !!uCurrencyID)
		jvFlags.append(!!isSetBit(uFlags, STPathElement::typeCurrency) == !!uCurrencyID ? "currency" : "-currency");

	if (isSetBit(uFlags, STPathElement::typeIssuer) || !!uIssuerID)
		jvFlags.append(!!isSetBit(uFlags, STPathElement::typeIssuer) == !!uIssuerID ? "issuer" : "-issuer");

	jvNode["flags"]	= jvFlags;

	if (!!uAccountID)
		jvNode["account"]	= RippleAddress::createHumanAccountID(uAccountID);

	if (!!uCurrencyID)
		jvNode["currency"]	= STAmount::createHumanCurrency(uCurrencyID);

	if (!!uIssuerID)
		jvNode["issuer"]	= RippleAddress::createHumanAccountID(uIssuerID);

	if (saRevRedeem)
		jvNode["rev_redeem"]	= saRevRedeem.getFullText();

	if (saRevIssue)
		jvNode["rev_issue"]		= saRevIssue.getFullText();

	if (saRevDeliver)
		jvNode["rev_deliver"]	= saRevDeliver.getFullText();

	if (saFwdRedeem)
		jvNode["fwd_redeem"]	= saFwdRedeem.getFullText();

	if (saFwdIssue)
		jvNode["fwd_issue"]		= saFwdIssue.getFullText();

	if (saFwdDeliver)
		jvNode["fwd_deliver"]	= saFwdDeliver.getFullText();

	return jvNode;
}

//
// PathState implementation
//

// Return true, iff lhs has less priority than rhs.
bool PathState::lessPriority(PathState& lhs, PathState& rhs)
{
	// First rank is quality.
	if (lhs.uQuality != rhs.uQuality)
		return lhs.uQuality > rhs.uQuality;		// Bigger is worse.

	// Second rank is best quantity.
	if (lhs.saOutPass != rhs.saOutPass)
		return lhs.saOutPass < rhs.saOutPass;	// Smaller is worse.

	// Third rank is path index.
	return lhs.mIndex > rhs.mIndex;				// Bigger is worse.
}

// Make sure last path node delivers to uAccountID: uCurrencyID from uIssuerID.
//
// If the unadded next node as specified by arguments would not work as is, then add the necessary nodes so it would work.
//
// Rules:
// - Currencies must be converted via an offer.
// - A node names it's output.
// - A ripple nodes output issuer must be the node's account or the next node's account.
// - Offers can only go directly to another offer if the currency and issuer are an exact match.
// - Real issuers must be specified for non-XRP.
TER PathState::pushImply(
	const uint160& uAccountID,	// --> Delivering to this account.
	const uint160& uCurrencyID,	// --> Delivering this currency.
	const uint160& uIssuerID)	// --> Delivering this issuer.
{
	const PaymentNode&	pnPrv		= vpnNodes.back();
	TER					terResult	= tesSUCCESS;

	cLog(lsTRACE) << "pushImply> "
		<< RippleAddress::createHumanAccountID(uAccountID)
		<< " " << STAmount::createHumanCurrency(uCurrencyID)
		<< " " << RippleAddress::createHumanAccountID(uIssuerID);

	if (pnPrv.uCurrencyID != uCurrencyID)
	{
		// Currency is different, need to convert via an offer.

		terResult	= pushNode( // Offer.
						!!uCurrencyID
							? STPathElement::typeCurrency | STPathElement::typeIssuer
							: STPathElement::typeCurrency,
						ACCOUNT_XRP,					// Placeholder for offers.
						uCurrencyID,					// The offer's output is what is now wanted.
						uIssuerID);
	}

	const PaymentNode&	pnBck		= vpnNodes.back();

	// For ripple, non-XRP, ensure the issuer is on at least one side of the transaction.
	if (tesSUCCESS == terResult
		&& !!uCurrencyID								// Not XRP.
		&& (pnBck.uAccountID != uIssuerID				// Previous is not issuing own IOUs.
			&& uAccountID != uIssuerID))				// Current is not receiving own IOUs.
	{
		// Need to ripple through uIssuerID's account.

		terResult	= pushNode(
						STPathElement::typeAccount | STPathElement::typeCurrency | STPathElement::typeIssuer,
						uIssuerID,						// Intermediate account is the needed issuer.
						uCurrencyID,
						uIssuerID);
	}

	cLog(lsTRACE) << boost::str(boost::format("pushImply< : %s") % transToken(terResult));

	return terResult;
}

// Append a node and insert before it any implied nodes.
// Offers may go back to back.
// <-- terResult: tesSUCCESS, temBAD_PATH, terNO_ACCOUNT, terNO_AUTH, terNO_LINE, tecPATH_DRY
TER PathState::pushNode(
	const int iType,
	const uint160& uAccountID,
	const uint160& uCurrencyID,
	const uint160& uIssuerID)
{
	PaymentNode			pnCur;
	const bool			bFirst		= vpnNodes.empty();
	const PaymentNode&	pnPrv		= bFirst ? PaymentNode() : vpnNodes.back();
	// true, iff node is a ripple account. false, iff node is an offer node.
	const bool			bAccount	= isSetBit(iType, STPathElement::typeAccount);
	// true, iff currency supplied.
	// Currency is specified for the output of the current node.
	const bool			bCurrency	= isSetBit(iType, STPathElement::typeCurrency);
	// Issuer is specified for the output of the current node.
	const bool			bIssuer		= isSetBit(iType, STPathElement::typeIssuer);
	TER					terResult	= tesSUCCESS;

	cLog(lsTRACE) << "pushNode> "
		<< iType
		<< ": " << (bAccount ? RippleAddress::createHumanAccountID(uAccountID) : "-")
		<< " " << (bCurrency ? STAmount::createHumanCurrency(uCurrencyID) : "-")
		<< "/" << (bIssuer ? RippleAddress::createHumanAccountID(uIssuerID) : "-");

	pnCur.uFlags		= iType;
	pnCur.uCurrencyID	= bCurrency ? uCurrencyID : pnPrv.uCurrencyID;

	if (iType & ~STPathElement::typeValidBits)
	{
		cLog(lsDEBUG) << "pushNode: bad bits.";

		terResult	= temBAD_PATH;
	}
	else if (bIssuer && !pnCur.uCurrencyID)
	{
		cLog(lsDEBUG) << "pushNode: issuer specified for XRP.";

		terResult	= temBAD_PATH;
	}
	else if (bIssuer && !uIssuerID)
	{
		cLog(lsDEBUG) << "pushNode: specified bad issuer.";

		terResult	= temBAD_PATH;
	}
	else if (!bAccount && !bCurrency && !bIssuer)
	{
		cLog(lsDEBUG) << "pushNode: offer must specify at least currency or issuer.";

		terResult	= temBAD_PATH;
	}
	else if (bAccount)
	{
		// Account link

		pnCur.uAccountID	= uAccountID;
		pnCur.uIssuerID		= bIssuer
									? uIssuerID
									: !!pnCur.uCurrencyID
										? uAccountID
										: ACCOUNT_XRP;
		pnCur.saRevRedeem	= STAmount(pnCur.uCurrencyID, uAccountID);
		pnCur.saRevIssue	= STAmount(pnCur.uCurrencyID, uAccountID);
		pnCur.saRevDeliver	= STAmount(pnCur.uCurrencyID, pnCur.uIssuerID);
		pnCur.saFwdDeliver	= pnCur.saRevDeliver;

		if (bFirst)
		{
			// The first node is always correct as is.

			nothing();
		}
		else if (!uAccountID)
		{
			cLog(lsDEBUG) << "pushNode: specified bad account.";

			terResult	= temBAD_PATH;
		}
		else
		{
			// Add required intermediate nodes to deliver to current account.
			cLog(lsTRACE) << "pushNode: imply for account.";

			terResult	= pushImply(
				pnCur.uAccountID,									// Current account.
				pnCur.uCurrencyID,									// Wanted currency.
				!!pnCur.uCurrencyID ? uAccountID : ACCOUNT_XRP);	// Account as wanted issuer.

			// Note: pnPrv may no longer be the immediately previous node.
		}

		if (tesSUCCESS == terResult && !vpnNodes.empty())
		{
			const PaymentNode&	pnBck		= vpnNodes.back();
			bool				bBckAccount	= isSetBit(pnBck.uFlags, STPathElement::typeAccount);

			if (bBckAccount)
			{
				SLE::pointer	sleRippleState	= lesEntries.entryCache(ltRIPPLE_STATE, Ledger::getRippleStateIndex(pnBck.uAccountID, pnCur.uAccountID, pnPrv.uCurrencyID));

				if (!sleRippleState)
				{
					cLog(lsTRACE) << "pushNode: No credit line between "
						<< RippleAddress::createHumanAccountID(pnBck.uAccountID)
						<< " and "
						<< RippleAddress::createHumanAccountID(pnCur.uAccountID)
						<< " for "
						<< STAmount::createHumanCurrency(pnCur.uCurrencyID)
						<< "." ;

					cLog(lsTRACE) << getJson();

					terResult	= terNO_LINE;
				}
				else
				{
					cLog(lsTRACE) << "pushNode: Credit line found between "
						<< RippleAddress::createHumanAccountID(pnBck.uAccountID)
						<< " and "
						<< RippleAddress::createHumanAccountID(pnCur.uAccountID)
						<< " for "
						<< STAmount::createHumanCurrency(pnCur.uCurrencyID)
						<< "." ;

					SLE::pointer		sleBck	= lesEntries.entryCache(ltACCOUNT_ROOT, Ledger::getAccountRootIndex(pnBck.uAccountID));
					bool				bHigh	= pnBck.uAccountID > pnCur.uAccountID;

					if (!sleBck)
					{
						cLog(lsWARNING) << "pushNode: delay: can't receive IOUs from non-existent issuer: " << RippleAddress::createHumanAccountID(pnBck.uAccountID);

						terResult	= terNO_ACCOUNT;
					}
					else if (isSetBit(sleBck->getFieldU32(sfFlags), lsfRequireAuth)
						&& !isSetBit(sleRippleState->getFieldU32(sfFlags), (bHigh ? lsfHighAuth : lsfLowAuth))) {
						cLog(lsWARNING) << "pushNode: delay: can't receive IOUs from issuer without auth.";

						terResult	= terNO_AUTH;
					}

					if (tesSUCCESS == terResult)
					{
						STAmount	saOwed	= lesEntries.rippleOwed(pnCur.uAccountID, pnBck.uAccountID, pnCur.uCurrencyID);
						STAmount	saLimit;

						if (!saOwed.isPositive()
							&& -saOwed >= (saLimit = lesEntries.rippleLimit(pnCur.uAccountID, pnBck.uAccountID, pnCur.uCurrencyID)))
						{
							cLog(lsWARNING) << boost::str(boost::format("pushNode: dry: saOwed=%s saLimit=%s")
								% saOwed
								% saLimit);

							terResult	= tecPATH_DRY;
						}
					}
				}
			}
		}

		if (tesSUCCESS == terResult)
		{
			vpnNodes.push_back(pnCur);
		}
	}
	else
	{
		// Offer link
		// Offers bridge a change in currency & issuer or just a change in issuer.
		pnCur.uIssuerID		= bIssuer
									? uIssuerID
									: !!pnCur.uCurrencyID
										? !!pnPrv.uIssuerID
											? pnPrv.uIssuerID	// Default to previous issuer
											: pnPrv.uAccountID	// Or previous account if no previous issuer.
										: ACCOUNT_XRP;
		pnCur.saRateMax		= saZero;
		pnCur.saRevDeliver	= STAmount(pnCur.uCurrencyID, pnCur.uIssuerID);
		pnCur.saFwdDeliver	= pnCur.saRevDeliver;

		if (!!pnCur.uCurrencyID != !!pnCur.uIssuerID)
		{
			cLog(lsDEBUG) << "pushNode: currency is inconsistent with issuer.";

			terResult	= temBAD_PATH;
		}
		else if (!!pnPrv.uAccountID)
		{
			// Previous is an account.
			cLog(lsTRACE) << "pushNode: imply for offer.";

			// Insert intermediary issuer account if needed.
			terResult	= pushImply(
				ACCOUNT_XRP,				// Rippling, but offers don't have an account.
				pnPrv.uCurrencyID,
				pnPrv.uIssuerID);
		}

		if (tesSUCCESS == terResult)
		{
			vpnNodes.push_back(pnCur);
		}
	}

	cLog(lsTRACE) << boost::str(boost::format("pushNode< : %s") % transToken(terResult));

	return terResult;
}

// Set to an expanded path.
//
// terStatus = tesSUCCESS, temBAD_PATH, terNO_LINE, terNO_ACCOUNT, terNO_AUTH, or temBAD_PATH_LOOP
void PathState::setExpanded(
	const LedgerEntrySet&	lesSource,
	const STPath&			spSourcePath,
	const uint160&			uReceiverID,
	const uint160&			uSenderID
	)
{
	uQuality	= 1;			// Mark path as active.

	const uint160	uMaxCurrencyID	= saInReq.getCurrency();
	const uint160	uMaxIssuerID	= saInReq.getIssuer();

	const uint160	uOutCurrencyID	= saOutReq.getCurrency();
	const uint160	uOutIssuerID	= saOutReq.getIssuer();
	const uint160	uSenderIssuerID	= !!uMaxCurrencyID ? uSenderID : ACCOUNT_XRP;	// Sender is always issuer for non-XRP.

	cLog(lsDEBUG) << boost::str(boost::format("setExpanded> %s") % spSourcePath.getJson(0));

	lesEntries	= lesSource.duplicate();

	terStatus	= tesSUCCESS;

	// XRP with issuer is malformed.
	if ((!uMaxCurrencyID && !!uMaxIssuerID) || (!uOutCurrencyID && !!uOutIssuerID))
		terStatus	= temBAD_PATH;

	// Push sending node.
	// For non-XRP, issuer is always sending account.
	// - Trying to expand, not-compact.
	// - Every issuer will be traversed through.
	if (tesSUCCESS == terStatus)
		terStatus	= pushNode(
			!!uMaxCurrencyID
				? STPathElement::typeAccount | STPathElement::typeCurrency | STPathElement::typeIssuer
				: STPathElement::typeAccount | STPathElement::typeCurrency,
			uSenderID,
			uMaxCurrencyID,									// Max specifes the currency.
			uSenderIssuerID);

	cLog(lsDEBUG) << boost::str(boost::format("setExpanded: pushed: account=%s currency=%s issuer=%s")
		% RippleAddress::createHumanAccountID(uSenderID)
		% STAmount::createHumanCurrency(uMaxCurrencyID)
		% RippleAddress::createHumanAccountID(uSenderIssuerID));

	if (tesSUCCESS == terStatus
		&& uMaxIssuerID != uSenderIssuerID) {				// Issuer was not same as sender.
		// May have an implied account node.
		// - If it was XRP, then issuers would have matched.

		// Figure out next node properties for implied node.
		const uint160	uNxtCurrencyID	= spSourcePath.size()
											? spSourcePath.getElement(0).getCurrency()	// Use next node.
											: uOutCurrencyID;							// Use send.
		const uint160	uNxtAccountID	= spSourcePath.size()
											? spSourcePath.getElement(0).getAccountID()
											: !!uOutCurrencyID
												? uOutIssuerID == uReceiverID
													? uReceiverID
													: uOutIssuerID						// Use implied node.
												: ACCOUNT_XRP;

		cLog(lsDEBUG) << boost::str(boost::format("setExpanded: implied check: uMaxIssuerID=%s uSenderIssuerID=%s uNxtCurrencyID=%s uNxtAccountID=%s")
			% RippleAddress::createHumanAccountID(uMaxIssuerID)
			% RippleAddress::createHumanAccountID(uSenderIssuerID)
			% STAmount::createHumanCurrency(uNxtCurrencyID)
			% RippleAddress::createHumanAccountID(uNxtAccountID));

		// Can't just use push implied, because it can't compensate for next account.
		if (!uNxtCurrencyID							// Next is XRP, offer next. Must go through issuer.
				|| uMaxCurrencyID != uNxtCurrencyID	// Next is different currency, offer next...
				|| uMaxIssuerID != uNxtAccountID)	// Next is not implied issuer
		{
			cLog(lsDEBUG) << boost::str(boost::format("setExpanded: sender implied: account=%s currency=%s issuer=%s")
				% RippleAddress::createHumanAccountID(uMaxIssuerID)
				% STAmount::createHumanCurrency(uMaxCurrencyID)
				% RippleAddress::createHumanAccountID(uMaxIssuerID));
			// Add account implied by SendMax.
			terStatus	= pushNode(
				!!uMaxCurrencyID
					? STPathElement::typeAccount | STPathElement::typeCurrency | STPathElement::typeIssuer
					: STPathElement::typeAccount | STPathElement::typeCurrency,
				uMaxIssuerID,
				uMaxCurrencyID,
				uMaxIssuerID);
		}
	}

	BOOST_FOREACH(const STPathElement& speElement, spSourcePath)
	{
		if (tesSUCCESS == terStatus)
		{
			cLog(lsDEBUG) << boost::str(boost::format("setExpanded: element in path:"));
			terStatus	= pushNode(speElement.getNodeType(), speElement.getAccountID(), speElement.getCurrency(), speElement.getIssuerID());
		}
	}

	const PaymentNode&	pnPrv			= vpnNodes.back();

	if (tesSUCCESS == terStatus
		&& !!uOutCurrencyID							// Next is not XRP
		&& uOutIssuerID != uReceiverID				// Out issuer is not receiver
		&& (pnPrv.uCurrencyID != uOutCurrencyID		// Previous will be an offer.
			|| pnPrv.uAccountID != uOutIssuerID))	// Need the implied issuer.
	{
		// Add implied account.
		cLog(lsDEBUG) << boost::str(boost::format("setExpanded: receiver implied: account=%s currency=%s issuer=%s")
			% RippleAddress::createHumanAccountID(uOutIssuerID)
			% STAmount::createHumanCurrency(uOutCurrencyID)
			% RippleAddress::createHumanAccountID(uOutIssuerID));
		terStatus	= pushNode(
			!!uOutCurrencyID
				? STPathElement::typeAccount | STPathElement::typeCurrency | STPathElement::typeIssuer
				: STPathElement::typeAccount | STPathElement::typeCurrency,
			uOutIssuerID,
			uOutCurrencyID,
			uOutIssuerID);
	}

	if (tesSUCCESS == terStatus)
	{
		// Create receiver node.
		// Last node is always an account.

		terStatus	= pushNode(
			!!uOutCurrencyID
				? STPathElement::typeAccount | STPathElement::typeCurrency | STPathElement::typeIssuer
				: STPathElement::typeAccount | STPathElement::typeCurrency,
			uReceiverID,									// Receive to output
			uOutCurrencyID,									// Desired currency
			uReceiverID);
	}

	if (tesSUCCESS == terStatus)
	{
		// Look for first mention of source in nodes and detect loops.
		// Note: The output is not allowed to be a source.

		const unsigned int	uNodes	= vpnNodes.size();

		for (unsigned int uNode = 0; tesSUCCESS == terStatus && uNode != uNodes; ++uNode)
		{
			const PaymentNode&	pnCur	= vpnNodes[uNode];

			if (!umForward.insert(std::make_pair(boost::make_tuple(pnCur.uAccountID, pnCur.uCurrencyID, pnCur.uIssuerID), uNode)).second)
			{
				// Failed to insert. Have a loop.
				cLog(lsDEBUG) << boost::str(boost::format("setExpanded: loop detected: %s")
					% getJson());

				terStatus	= temBAD_PATH_LOOP;
			}
		}
	}

	cLog(lsDEBUG) << boost::str(boost::format("setExpanded: in=%s/%s out=%s/%s %s")
		% STAmount::createHumanCurrency(uMaxCurrencyID)
		% RippleAddress::createHumanAccountID(uMaxIssuerID)
		% STAmount::createHumanCurrency(uOutCurrencyID)
		% RippleAddress::createHumanAccountID(uOutIssuerID)
		% getJson());
}

// Set to a canonical path.
// - Remove extra elements
// - Assumes path is expanded.
//
// We do canonicalization to:
// - Prevent waste in the ledger.
// - Allow longer paths to be specified than would otherwise be allowed.
//
// Optimization theory:
// - Can omit elements that the expansion routine derives.
// - Can pack some elements into other elements.
//
// Rules:
// - SendMax if not specified, defaults currency to send and if not sending XRP defaults issuer to sender.
// - All paths start with the sender account.
//   - Currency and issuer is from SendMax.
// - All paths end with the destination account.
//
// Optimization:
// - An XRP output implies an offer node or destination node is next.
// - A change in currency implies an offer node.
// - A change in issuer...
void PathState::setCanonical(
	const PathState&	psExpanded
	)
{
	assert(false);
	saInAct		= psExpanded.saInAct;
	saOutAct	= psExpanded.saOutAct;

	const uint160	uMaxCurrencyID	= saInAct.getCurrency();
	const uint160	uMaxIssuerID	= saInAct.getIssuer();

	const uint160	uOutCurrencyID	= saOutAct.getCurrency();
	const uint160	uOutIssuerID	= saOutAct.getIssuer();

	unsigned int	uNode		= 0;

	unsigned int	uEnd		= psExpanded.vpnNodes.size();	// The node, indexed by 0, not to include.

	uint160			uDstAccountID	= psExpanded.vpnNodes[uEnd].uAccountID; // FIXME: This can't be right

	uint160			uAccountID		= psExpanded.vpnNodes[0].uAccountID;
	uint160			uCurrencyID		= uMaxCurrencyID;
	uint160			uIssuerID		= uMaxIssuerID;

	// Node 0 is a composite of the sending account and saInAct.
	++uNode;	// skip node 0

	// Last node is implied: Always skip last node
	--uEnd;		// skip last node

	// saInAct
	// - currency is always the same as vpnNodes[0].
#if 1
	if (uNode != uEnd && uMaxIssuerID != uAccountID)
	{
		// saInAct issuer is not the sender. This forces an implied node.
		// cLog(lsDEBUG) << boost::str(boost::format("setCanonical: in diff: uNode=%d uEnd=%d") % uNode % uEnd);

		// skip node 1

		uIssuerID	= psExpanded.vpnNodes[uNode].uIssuerID;

		++uNode;
	}
#else
	if (uNode != uEnd)
	{							// Have another node
		bool	bKeep	= false;

		if (uMaxIssuerID != uAccountID)
		{
		}
		if (uMaxCurrencyID)							// Not sending XRP.
		{
			// Node 1 must be an account.

			if (uMaxIssuerID != uAccountID)
			{
				// Node 1 is required to specify issuer.

				bKeep	= true;
			}
			else
			{
				// Node 1 must be an account
			}
		}
		else
		{
			// Node 1 must be an order book.

			bKeep			= true;
		}

		if (bKeep)
		{
			uCurrencyID	= psExpanded.vpnNodes[uNode].uCurrencyID;
			uIssuerID	= psExpanded.vpnNodes[uNode].uIssuerID;
			++uNode;		// Keep it.
		}
	}
#endif

	if (uNode != uEnd && !!uOutCurrencyID && uOutIssuerID != uDstAccountID)
	{
		// cLog(lsDEBUG) << boost::str(boost::format("setCanonical: out diff: uNode=%d uEnd=%d") % uNode % uEnd);
		// The next to last node is saOutAct if an issuer different from receiver is supplied.
		// The next to last node can be implied.

		--uEnd;
	}

	const PaymentNode&	pnEnd	= psExpanded.vpnNodes[uEnd];

	if (uNode != uEnd
		&& !pnEnd.uAccountID && pnEnd.uCurrencyID == uOutCurrencyID && pnEnd.uIssuerID == uOutIssuerID)
	{
		// The current end node is an offer converting to saOutAct's currency and issuer and can be implied.
		// cLog(lsDEBUG) << boost::str(boost::format("setCanonical: out offer: uNode=%d uEnd=%d") % uNode % uEnd);

		--uEnd;
	}

	// Do not include uEnd.
	for (; uNode != uEnd; ++uNode)
	{
		// cLog(lsDEBUG) << boost::str(boost::format("setCanonical: loop: uNode=%d uEnd=%d") % uNode % uEnd);
		const PaymentNode&	pnPrv	= psExpanded.vpnNodes[uNode-1];
		const PaymentNode&	pnCur	= psExpanded.vpnNodes[uNode];
		const PaymentNode&	pnNxt	= psExpanded.vpnNodes[uNode+1];

		const bool		bCurAccount		= isSetBit(pnCur.uFlags, STPathElement::typeAccount);

		bool			bSkip	= false;

		if (bCurAccount)
		{
			// Currently at an account.

			// Output is non-XRP and issuer is account.
			if (!!pnCur.uCurrencyID && pnCur.uIssuerID == pnCur.uAccountID)
			{
				// Account issues itself.
// XXX Not good enough. Previous account must mention it.

				bSkip	= true;
			}
		}
		else
		{
			// Currently at an offer.
			const bool		bPrvAccount		= isSetBit(pnPrv.uFlags, STPathElement::typeAccount);
			const bool		bNxtAccount		= isSetBit(pnNxt.uFlags, STPathElement::typeAccount);

			if (bPrvAccount && bNxtAccount					// Offer surrounded by accounts.
				&& pnPrv.uCurrencyID != pnNxt.uCurrencyID)
			{
				// Offer can be implied by currency change.
// XXX What about issuer?

				bSkip	= true;
			}
		}

		if (!bSkip)
		{
			// Copy node
			PaymentNode		pnNew;

			bool			bSetAccount		= bCurAccount;
			bool			bSetCurrency	= uCurrencyID != pnCur.uCurrencyID;
// XXX What if we need the next account because we want to skip it?
			bool			bSetIssuer		= !uCurrencyID && uIssuerID != pnCur.uIssuerID;

			pnNew.uFlags	= (bSetAccount ? STPathElement::typeAccount : 0)
								| (bSetCurrency ? STPathElement::typeCurrency : 0)
								| (bSetIssuer ? STPathElement::typeIssuer : 0);

			if (bSetAccount)
				pnNew.uAccountID	= pnCur.uAccountID;

			if (bSetCurrency)
			{
				pnNew.uCurrencyID	= pnCur.uCurrencyID;
				uCurrencyID			= pnNew.uCurrencyID;
			}

			if (bSetIssuer)
				pnNew.uIssuerID		= pnCur.uIssuerID;
// XXX ^^^ What about setting uIssuerID?

			if (bSetCurrency && !uCurrencyID)
				uIssuerID.zero();

			vpnNodes.push_back(pnNew);
		}
	}

	cLog(lsDEBUG) << boost::str(boost::format("setCanonical: in=%s/%s out=%s/%s %s")
		% STAmount::createHumanCurrency(uMaxCurrencyID)
		% RippleAddress::createHumanAccountID(uMaxIssuerID)
		% STAmount::createHumanCurrency(uOutCurrencyID)
		% RippleAddress::createHumanAccountID(uOutIssuerID)
		% getJson());
}

// Build a canonicalized STPathSet from a vector of PathStates.
void RippleCalc::setCanonical(STPathSet& spsDst, const std::vector<PathState::pointer>& vpsExpanded, bool bKeepDefault)
{
	// cLog(lsDEBUG) << boost::str(boost::format("SET: setCanonical> %d") % vpsExpanded.size());

	BOOST_FOREACH(PathState::ref pspExpanded, vpsExpanded)
	{
		// Obvious defaults have 2 nodes when expanded.
		if (bKeepDefault || 2 != pspExpanded->vpnNodes.size())
		{
			PathState	psCanonical(*pspExpanded, false);	// Doesn't copy.

			// cLog(lsDEBUG) << boost::str(boost::format("SET: setCanonical: %d %d %s") % bKeepDirect % pspExpanded->vpnNodes.size() % pspExpanded->getJson());

			psCanonical.setCanonical(*pspExpanded);			// Convert.

			// Non-obvious defaults have 0 nodes when canonicalized.
			if (bKeepDefault || psCanonical.vpnNodes.size())
			{
				STPath spCanonical;

				BOOST_FOREACH(const PaymentNode& pnElem, psCanonical.vpnNodes)
				{
					STPathElement	speElem(pnElem.uFlags, pnElem.uAccountID, pnElem.uCurrencyID, pnElem.uIssuerID);

					spCanonical.addElement(speElem);
				}

				spsDst.addPath(spCanonical);
			}
		}
	}

	// cLog(lsDEBUG) << boost::str(boost::format("SET: setCanonical< %d") % spsDst.size());
}

// This is for debugging not end users. Output names can be changed without warning.
Json::Value	PathState::getJson() const
{
	Json::Value	jvPathState(Json::objectValue);
	Json::Value	jvNodes(Json::arrayValue);

	BOOST_FOREACH(const PaymentNode& pnNode, vpnNodes)
	{
		jvNodes.append(pnNode.getJson());
	}

	jvPathState["status"]	= terStatus;
	jvPathState["index"]	= mIndex;
	jvPathState["nodes"]	= jvNodes;

	if (saInReq)
		jvPathState["in_req"]	= saInReq.getJson(0);

	if (saInAct)
		jvPathState["in_act"]	= saInAct.getJson(0);

	if (saInPass)
		jvPathState["in_pass"]	= saInPass.getJson(0);

	if (saOutReq)
		jvPathState["out_req"]	= saOutReq.getJson(0);

	if (saOutAct)
		jvPathState["out_act"]	= saOutAct.getJson(0);

	if (saOutPass)
		jvPathState["out_pass"]	= saOutPass.getJson(0);

	if (uQuality)
		jvPathState["uQuality"]	= boost::str(boost::format("%d") % uQuality);

	return jvPathState;
}

//
// RippleCalc implementation
//

// If needed, advance to next funded offer.
// - Automatically advances to first offer.
// --> bEntryAdvance: true, to advance to next entry. false, recalculate.
// <-- uOfferIndex : 0=end of list.
TER RippleCalc::calcNodeAdvance(
	const unsigned int			uNode,				// 0 < uNode < uLast
	PathState&					psCur,
	const bool					bMultiQuality,
	const bool					bReverse)
{
	PaymentNode&	pnPrv			= psCur.vpnNodes[uNode-1];
	PaymentNode&	pnCur			= psCur.vpnNodes[uNode];

	const uint160&	uPrvCurrencyID	= pnPrv.uCurrencyID;
	const uint160&	uPrvIssuerID	= pnPrv.uIssuerID;
	const uint160&	uCurCurrencyID	= pnCur.uCurrencyID;
	const uint160&	uCurIssuerID	= pnCur.uIssuerID;

	uint256&		uDirectTip		= pnCur.uDirectTip;
	uint256&		uDirectEnd		= pnCur.uDirectEnd;
	bool&			bDirectAdvance	= pnCur.bDirectAdvance;
	SLE::pointer&	sleDirectDir	= pnCur.sleDirectDir;
	STAmount&		saOfrRate		= pnCur.saOfrRate;

	bool&			bEntryAdvance	= pnCur.bEntryAdvance;
	unsigned int&	uEntry			= pnCur.uEntry;
	uint256&		uOfferIndex		= pnCur.uOfferIndex;
	SLE::pointer&	sleOffer		= pnCur.sleOffer;
	uint160&		uOfrOwnerID		= pnCur.uOfrOwnerID;
	STAmount&		saOfferFunds	= pnCur.saOfferFunds;
	STAmount&		saTakerPays		= pnCur.saTakerPays;
	STAmount&		saTakerGets		= pnCur.saTakerGets;
	bool&			bFundsDirty		= pnCur.bFundsDirty;

	TER				terResult		= tesSUCCESS;

	cLog(lsDEBUG) << "calcNodeAdvance";

	int loopCount = 0;
	do
	{
		if (++loopCount > 20)
		{
			cLog(lsWARNING) << "Loop count exceeded";
			return tefEXCEPTION;
		}

		bool	bDirectDirDirty	= false;

		if (!uDirectTip)
		{
			// Need to initialize current node.

			uDirectTip		= Ledger::getBookBase(uPrvCurrencyID, uPrvIssuerID, uCurCurrencyID, uCurIssuerID);
			uDirectEnd		= Ledger::getQualityNext(uDirectTip);

			sleDirectDir	= lesActive.entryCache(ltDIR_NODE, uDirectTip);
			bDirectDirDirty	= !!sleDirectDir;	// Associated vars are dirty, if found it.
			bDirectAdvance	= !sleDirectDir;	// Advance, if didn't find it. Normal not to be unable to lookup firstdirectory. Maybe even skip this lookup.

			cLog(lsTRACE) << boost::str(boost::format("calcNodeAdvance: Initialize node: uDirectTip=%s uDirectEnd=%s bDirectAdvance=%d") % uDirectTip % uDirectEnd % bDirectAdvance);
		}

		if (bDirectAdvance)
		{ // Get next quality.
			uDirectTip		= lesActive.getNextLedgerIndex(uDirectTip, uDirectEnd);

			bDirectDirDirty	= true;
			bDirectAdvance	= false;

			if (!!uDirectTip)
			{
				// Have another quality directory.
				cLog(lsTRACE) << boost::str(boost::format("calcNodeAdvance: Quality advance: uDirectTip=%s") % uDirectTip);

				sleDirectDir	= lesActive.entryCache(ltDIR_NODE, uDirectTip);
			}
			else if (bReverse)
			{
				cLog(lsTRACE) << "calcNodeAdvance: No more offers.";

				uOfferIndex	= 0;
				break;
			}
			else
			{
				// No more offers. Should be done rather than fall off end of book.
				cLog(lsWARNING) << "calcNodeAdvance: Unreachable: Fell off end of order book.";
				return mOpenLedger ? telFAILED_PROCESSING : tecFAILED_PROCESSING; // FIXME
				assert(false);

				terResult	= tefEXCEPTION;
			}
		}

		if (bDirectDirDirty)
		{
			saOfrRate		= STAmount::setRate(Ledger::getQuality(uDirectTip));	// For correct ratio
			uEntry			= 0;
			bEntryAdvance	= true;

			cLog(lsTRACE) << boost::str(boost::format("calcNodeAdvance: directory dirty: saOfrRate=%s") % saOfrRate);
		}

		if (!bEntryAdvance)
		{
			if (bFundsDirty)
			{
				// We were called again probably merely to update structure variables.
				saTakerPays		= sleOffer->getFieldAmount(sfTakerPays);
				saTakerGets		= sleOffer->getFieldAmount(sfTakerGets);

				saOfferFunds	= lesActive.accountFunds(uOfrOwnerID, saTakerGets);	// Funds left.
				bFundsDirty		= false;

				cLog(lsTRACE) << boost::str(boost::format("calcNodeAdvance: funds dirty: saOfrRate=%s") % saOfrRate);
			}
			else
			{
				cLog(lsTRACE) << boost::str(boost::format("calcNodeAdvance: as is"));
				nothing();
			}
		}
		else if (!lesActive.dirNext(uDirectTip, sleDirectDir, uEntry, uOfferIndex))
		{
			// Failed to find an entry in directory.

			// Do another cur directory iff bMultiQuality
			if (bMultiQuality)
			{
				// We are allowed to process multiple qualities if this is the only path.
				cLog(lsTRACE) << boost::str(boost::format("calcNodeAdvance: next quality"));

				bDirectAdvance	= true;			// Process next quality.
			}
			else if (!bReverse)
			{
				cLog(lsWARNING) << boost::str(boost::format("calcNodeAdvance: unreachable: ran out of offers"));
				return mOpenLedger ? telFAILED_PROCESSING : tecFAILED_PROCESSING; // TEMPORARY
				assert(false);		// Can't run out of offers in forward direction.
				terResult		= tefEXCEPTION;
			}
			else
			{
				// Ran off end of offers.

				bEntryAdvance	= false;		// Done.
				uOfferIndex		= 0;			// Report nore more entries.
			}
		}
		else
		{
			// Got a new offer.
			sleOffer	= lesActive.entryCache(ltOFFER, uOfferIndex);
			uOfrOwnerID = sleOffer->getFieldAccount160(sfAccount);
			saTakerPays	= sleOffer->getFieldAmount(sfTakerPays);
			saTakerGets	= sleOffer->getFieldAmount(sfTakerGets);

			const aciSource			asLine				= boost::make_tuple(uOfrOwnerID, uCurCurrencyID, uCurIssuerID);

			cLog(lsTRACE) << boost::str(boost::format("calcNodeAdvance: uOfrOwnerID=%s saTakerPays=%s saTakerGets=%s uOfferIndex=%s")
				% RippleAddress::createHumanAccountID(uOfrOwnerID)
				% saTakerPays
				% saTakerGets
				% uOfferIndex);

			if (sleOffer->isFieldPresent(sfExpiration) && sleOffer->getFieldU32(sfExpiration) <= lesActive.getLedger()->getParentCloseTimeNC())
			{
				// Offer is expired.
				cLog(lsTRACE) << "calcNodeAdvance: expired offer";

				assert(musUnfundedFound.find(uOfferIndex) != musUnfundedFound.end());	// Verify reverse found it too.
				// Just skip it. It will be deleted.
				continue;
			}
			else if (!saTakerPays.isPositive() || !saTakerGets.isPositive())
			{
				// Offer has bad amounts. Offers should never have a bad amounts.

				if (bReverse)
				{
					// Past internal error, offer had bad amounts.
					cLog(lsWARNING) << boost::str(boost::format("calcNodeAdvance: PAST INTERNAL ERROR: OFFER NON-POSITIVE: saTakerPays=%s saTakerGets=%s")
						% saTakerPays % saTakerGets);

					musUnfundedFound.insert(uOfferIndex);				// Mark offer for always deletion.
					continue;
				}
				else if (musUnfundedFound.find(uOfferIndex) != musUnfundedFound.end())
				{
					// Past internal error, offer was found failed to place this in musUnfundedFound.
					cLog(lsDEBUG) << boost::str(boost::format("calcNodeAdvance: PAST INTERNAL ERROR: OFFER NON-POSITIVE: saTakerPays=%s saTakerGets=%s")
						% saTakerPays % saTakerGets);

					// Just skip it. It will be deleted.
					continue;
				}
				else
				{
					// Reverse should have previously put bad offer in list.
					// An internal error previously left a bad offer.
					cLog(lsWARNING) << boost::str(boost::format("calcNodeAdvance: INTERNAL ERROR: OFFER NON-POSITIVE: saTakerPays=%s saTakerGets=%s")
						% saTakerPays % saTakerGets);

					// Don't process at all, things are in an unexpected state for this transactions.
					terResult		= tefEXCEPTION;
				}
				continue;
			}

			// Allowed to access source from this node?
			// XXX This can get called multiple times for same source in a row, caching result would be nice.
			// XXX Going forward could we fund something with a worse quality which was previously skipped? Might need to check
			//     quality.
			curIssuerNodeConstIterator	itForward		= psCur.umForward.find(asLine);
			const bool					bFoundForward	= itForward != psCur.umForward.end();

			// Only a allow a source to be used once, in the first node encountered from initial path scan.
			// This prevents conflicting uses of the same balance when going reverse vs forward.
			if (bFoundForward && itForward->second != uNode)
			{
				// Temporarily unfunded. Another node uses this source, ignore in this offer.
				cLog(lsTRACE) << "calcNodeAdvance: temporarily unfunded offer (forward)";
				continue;
			}

			// This is overly strict. For contributions to past. We should only count source if actually used.
			curIssuerNodeConstIterator	itReverse		= psCur.umReverse.find(asLine);
			bool						bFoundReverse	= itReverse != psCur.umReverse.end();

			// For this quality increment, only allow a source to be used from a single node, in the first node encountered from applying offers
			// in reverse.
			if (bFoundReverse && itReverse->second != uNode)
			{
				// Temporarily unfunded. Another node uses this source, ignore in this offer.
				cLog(lsTRACE) << "calcNodeAdvance: temporarily unfunded offer (reverse)";
				continue;
			}

			// Determine if used in past.
			// We only need to know if it might need to be marked unfunded.
			curIssuerNodeConstIterator	itPast			= mumSource.find(asLine);
			bool						bFoundPast		= itPast != mumSource.end();

			// Only the current node is allowed to use the source.

			saOfferFunds	= lesActive.accountFunds(uOfrOwnerID, saTakerGets);	// Funds held.

			if (!saOfferFunds.isPositive())
			{
				// Offer is unfunded.
				cLog(lsTRACE) << "calcNodeAdvance: unfunded offer";

				if (bReverse && !bFoundReverse && !bFoundPast)
				{
					// Never mentioned before, clearly just: found unfunded.
					// That is, even if this offer fails due to fill or kill still do deletions.
					musUnfundedFound.insert(uOfferIndex);				// Mark offer for always deletion.
				}
				else
				{
					// Moving forward, don't need to insert again
					// Or, already found it.
				}

				// YYY Could verify offer is correct place for unfundeds.
				continue;
			}

			if (bReverse			// Need to remember reverse mention.
				&& !bFoundPast		// Not mentioned in previous passes.
				&& !bFoundReverse)	// New to pass.
			{
				// Consider source mentioned by current path state.
				cLog(lsTRACE) << boost::str(boost::format("calcNodeAdvance: remember=%s/%s/%s")
					% RippleAddress::createHumanAccountID(uOfrOwnerID)
					% STAmount::createHumanCurrency(uCurCurrencyID)
					% RippleAddress::createHumanAccountID(uCurIssuerID));

				psCur.umReverse.insert(std::make_pair(asLine, uNode));
			}

			bFundsDirty		= false;
			bEntryAdvance	= false;
		}
	}
	while (tesSUCCESS == terResult && (bEntryAdvance || bDirectAdvance));

	if (tesSUCCESS == terResult)
	{
		cLog(lsDEBUG) << boost::str(boost::format("calcNodeAdvance: uOfferIndex=%s") % uOfferIndex);
	}
	else
	{
		cLog(lsDEBUG) << boost::str(boost::format("calcNodeAdvance: terResult=%s") % transToken(terResult));
	}

	return terResult;
}

// At the right most node of a list of consecutive offer nodes, given the amount requested to be delivered, push toward node 0 the
// amount requested for previous nodes to know how much to deliver.
//
// Between offer nodes, the fee charged may vary.  Therefore, process one inbound offer at a time.  Propagate the inbound offer's
// requirements to the previous node.  The previous node adjusts the amount output and the amount spent on fees.  Continue
// processing until the request is satisified as long as the rate does not increase past the initial rate.
TER RippleCalc::calcNodeDeliverRev(
	const unsigned int			uNode,			// 0 < uNode < uLast
	PathState&					psCur,
	const bool					bMultiQuality,	// True, if not constrained to do the same or better quality.
	const uint160&				uOutAccountID,	// --> Output owner's account.
	const STAmount&				saOutReq,		// --> Funds requested to be delivered for an increment.
	STAmount&					saOutAct)		// <-- Funds actually delivered for an increment.
{
	TER	terResult	= tesSUCCESS;

	PaymentNode&	pnPrv			= psCur.vpnNodes[uNode-1];
	PaymentNode&	pnCur			= psCur.vpnNodes[uNode];

	const uint160&	uCurIssuerID	= pnCur.uIssuerID;
	const uint160&	uPrvAccountID	= pnPrv.uAccountID;
	const STAmount&	saTransferRate	= pnCur.saTransferRate;	// Transfer rate of the TakerGets issuer.

	STAmount&		saPrvDlvReq		= pnPrv.saRevDeliver;	// Accumulation of what the previous node must deliver.

	uint256&		uDirectTip		= pnCur.uDirectTip;

	uDirectTip		= 0;									// Restart book searching.

	// YYY Note this gets zeroed on each increment, ideally only on first increment, then it could be a limit on the forward pass.
	saOutAct.zero(saOutReq);

	cLog(lsINFO) << boost::str(boost::format("calcNodeDeliverRev> saOutAct=%s saOutReq=%s saPrvDlvReq=%s")
		% saOutAct
		% saOutReq
		% saPrvDlvReq);

	assert(!!saOutReq);

	int loopCount = 0;
	while (saOutAct < saOutReq)								// Did not deliver as much as requested.
	{
		if (++loopCount > 40)
		{
			cLog(lsFATAL) << "loop count exceeded";
			return mOpenLedger ? telFAILED_PROCESSING : tecFAILED_PROCESSING;
		}

		bool&			bEntryAdvance	= pnCur.bEntryAdvance;
		STAmount&		saOfrRate		= pnCur.saOfrRate;
		uint256&		uOfferIndex		= pnCur.uOfferIndex;
		SLE::pointer&	sleOffer		= pnCur.sleOffer;
		const uint160&	uOfrOwnerID		= pnCur.uOfrOwnerID;
		bool&			bFundsDirty		= pnCur.bFundsDirty;
		STAmount&		saOfferFunds	= pnCur.saOfferFunds;
		STAmount&		saTakerPays		= pnCur.saTakerPays;
		STAmount&		saTakerGets		= pnCur.saTakerGets;
		STAmount&		saRateMax		= pnCur.saRateMax;

		terResult	= calcNodeAdvance(uNode, psCur, bMultiQuality, true);		// If needed, advance to next funded offer.

		if (tesSUCCESS != terResult || !uOfferIndex)
		{
			// Error or out of offers.
			break;
		}

		const STAmount	saOutFeeRate	= uOfrOwnerID == uCurIssuerID || uOutAccountID == uCurIssuerID // Issuer sending or receiving.
											? saOne				// No fee.
											: saTransferRate;	// Transfer rate of issuer.
		cLog(lsINFO) << boost::str(boost::format("calcNodeDeliverRev: uOfrOwnerID=%s uOutAccountID=%s uCurIssuerID=%s saTransferRate=%s saOutFeeRate=%s")
			% RippleAddress::createHumanAccountID(uOfrOwnerID)
			% RippleAddress::createHumanAccountID(uOutAccountID)
			% RippleAddress::createHumanAccountID(uCurIssuerID)
			% saTransferRate
			% saOutFeeRate);

		if (bMultiQuality)
		{
			// In multi-quality mode, ignore rate.

			nothing();
		}
		else if (!saRateMax)
		{
			// Set initial rate.
			saRateMax	= saOutFeeRate;

			cLog(lsINFO) << boost::str(boost::format("calcNodeDeliverRev: Set initial rate: saRateMax=%s saOutFeeRate=%s")
				% saRateMax
				% saOutFeeRate);
		}
		else if (saOutFeeRate > saRateMax)
		{
			// Offer exceeds initial rate.
			cLog(lsINFO) << boost::str(boost::format("calcNodeDeliverRev: Offer exceeds initial rate: saRateMax=%s saOutFeeRate=%s")
				% saRateMax
				% saOutFeeRate);

			break;	// Done. Don't bother looking for smaller saTransferRates.
		}
		else if (saOutFeeRate < saRateMax)
		{
			// Reducing rate. Additional offers will only considered for this increment if they are at least this good.
			// At this point, the overall rate is reducing, while the overall rate is not saOutFeeRate, it would be wrong to add
			// anthing with a rate above saOutFeeRate.
			// The rate would be reduced if the current offer was from the issuer and the previous offer wasn't.

			saRateMax	= saOutFeeRate;

			cLog(lsINFO) << boost::str(boost::format("calcNodeDeliverRev: Reducing rate: saRateMax=%s")
				% saRateMax);
		}

		// Amount that goes to the taker.
		STAmount	saOutPassReq	= std::min(std::min(saOfferFunds, saTakerGets), saOutReq-saOutAct);	// Maximum out - assuming no out fees.
		STAmount	saOutPassAct	= saOutPassReq;

		// Amount charged to the offer owner.
		// The fee goes to issuer. The fee is paid by offer owner and not passed as a cost to taker.
		// Round down: prefer liquidity rather than microscopic fees.
		STAmount	saOutPlusFees	= STAmount::mulRound(saOutPassAct, saOutFeeRate, false);						// Offer out with fees.

		cLog(lsINFO) << boost::str(boost::format("calcNodeDeliverRev: saOutReq=%s saOutAct=%s saTakerGets=%s saOutPassAct=%s saOutPlusFees=%s saOfferFunds=%s")
			% saOutReq
			% saOutAct
			% saTakerGets
			% saOutPassAct
			% saOutPlusFees
			% saOfferFunds);

		if (saOutPlusFees > saOfferFunds)
		{
			// Offer owner can not cover all fees, compute saOutPassAct based on saOfferFunds.

			saOutPlusFees	= saOfferFunds;
			// Round up: prefer liquidity rather than microscopic fees. But, limit by requested.
			saOutPassAct	= std::min(saOutPassReq, STAmount::divRound(saOutPlusFees, saOutFeeRate, true));

			cLog(lsINFO) << boost::str(boost::format("calcNodeDeliverRev: Total exceeds fees: saOutPassAct=%s saOutPlusFees=%s saOfferFunds=%s")
				% saOutPassAct
				% saOutPlusFees
				% saOfferFunds);
		}

		// Compute portion of input needed to cover actual output.

		STAmount	saInPassReq	= STAmount::mulRound(saOutPassAct, saOfrRate, saTakerPays, true);
		STAmount	saInPassAct;

		cLog(lsINFO) << boost::str(boost::format("calcNodeDeliverRev: saInPassReq=%s saOfrRate=%s saOutPassAct=%s saOutPlusFees=%s")
			% saInPassReq
			% saOfrRate
			% saOutPassAct
			% saOutPlusFees);

		if (!saInPassReq)
		{
			// After rounding did not want anything.
			cLog(lsINFO) << boost::str(boost::format("calcNodeDeliverRev: micro offer is unfunded."));

			bEntryAdvance	= true;
			continue;
		}
		// Find out input amount actually available at current rate.
		else if (!!uPrvAccountID)
		{
			// account --> OFFER --> ?
			// Due to node expansion, previous is guaranteed to be the issuer.
			// Previous is the issuer and receiver is an offer, so no fee or quality.
			// Previous is the issuer and has unlimited funds.
			// Offer owner is obtaining IOUs via an offer, so credit line limits are ignored.
			// As limits are ignored, don't need to adjust previous account's balance.

			saInPassAct	= saInPassReq;

			cLog(lsINFO) << boost::str(boost::format("calcNodeDeliverRev: account --> OFFER --> ? : saInPassAct=%s")
				% saInPassAct);
		}
		else
		{
			// offer --> OFFER --> ?
			// Compute in previous offer node how much could come in.

			terResult	= calcNodeDeliverRev(
				uNode-1,
				psCur,
				bMultiQuality,
				uOfrOwnerID,
				saInPassReq,
				saInPassAct);

			cLog(lsINFO) << boost::str(boost::format("calcNodeDeliverRev: offer --> OFFER --> ? : saInPassAct=%s")
				% saInPassAct);
		}

		if (tesSUCCESS != terResult)
			break;

		if (saInPassAct < saInPassReq)
		{
			// Adjust output to conform to limited input.
			saOutPassAct	= std::min(saOutPassReq, STAmount::divRound(saInPassAct, saOfrRate, saTakerGets, true));
			saOutPlusFees	= std::min(saOfferFunds, STAmount::mulRound(saOutPassAct, saOutFeeRate, true));

			cLog(lsINFO) << boost::str(boost::format("calcNodeDeliverRev: adjusted: saOutPassAct=%s saOutPlusFees=%s")
				% saOutPassAct
				% saOutPlusFees);
		}
		else
		{
			assert(saInPassAct == saInPassReq);
		}

		// Funds were spent.
		bFundsDirty		= true;

		// Want to deduct output to limit calculations while computing reverse.  Don't actually need to send.
		// Sending could be complicated: could fund a previous offer not yet visited.
		// However, these deductions and adjustments are tenative.
		// Must reset balances when going forward to perform actual transfers.
		terResult	= lesActive.accountSend(uOfrOwnerID, uCurIssuerID, saOutPassAct);

		if (tesSUCCESS != terResult)
			break;

		// Adjust offer
		STAmount	saTakerGetsNew	= saTakerGets - saOutPassAct;
		STAmount	saTakerPaysNew	= saTakerPays - saInPassAct;

		if (saTakerPaysNew.isNegative() || saTakerGetsNew.isNegative())
		{
			cLog(lsWARNING) << boost::str(boost::format("calcNodeDeliverRev: NEGATIVE: saTakerPaysNew=%s saTakerGetsNew=%s")
				% saTakerPaysNew % saTakerGetsNew);

			terResult	= mOpenLedger
							? telFAILED_PROCESSING								// Ledger is not final, can vote no.
							: tecFAILED_PROCESSING;
			break;
		}

		sleOffer->setFieldAmount(sfTakerGets, saTakerGetsNew);
		sleOffer->setFieldAmount(sfTakerPays, saTakerPaysNew);

		lesActive.entryModify(sleOffer);

		if (saOutPassAct == saTakerGets)
		{
			// Offer became unfunded.
			cLog(lsINFO) << boost::str(boost::format("calcNodeDeliverRev: offer became unfunded."));

			bEntryAdvance	= true;		// XXX When don't we want to set advance?
		}
		else
		{
			assert(saOutPassAct < saTakerGets);
		}

		saOutAct	+= saOutPassAct;
		saPrvDlvReq	+= saInPassAct;		// Accumulate what is to be delivered from previous node.
	}

	tLog(saOutAct > saOutReq, lsWARNING)
		<< boost::str(boost::format("calcNodeDeliverRev: TOO MUCH: saOutAct=%s saOutReq=%s")
			% saOutAct
			% saOutReq);

	assert(saOutAct <= saOutReq);

// XXX Perhaps need to check if partial is okay to relax this?
	if (tesSUCCESS == terResult && !saOutAct)
		terResult	= tecPATH_DRY;												// Unable to meet request, consider path dry.
	cLog(lsINFO) << boost::str(boost::format("calcNodeDeliverRev< saOutAct=%s saOutReq=%s saPrvDlvReq=%s")
		% saOutAct
		% saOutReq
		% saPrvDlvReq);

	return terResult;
}

// For current offer, get input from deliver/limbo and output to next account or deliver for next offers.
// <-- pnCur.saFwdDeliver: For calcNodeAccountFwd to know how much went through
// --> pnCur.saRevDeliver: Do not exceed.
TER RippleCalc::calcNodeDeliverFwd(
	const unsigned int			uNode,			// 0 < uNode < uLast
	PathState&					psCur,
	const bool					bMultiQuality,
	const uint160&				uInAccountID,	// --> Input owner's account.
	const STAmount&				saInReq,		// --> Amount to deliver.
	STAmount&					saInAct,		// <-- Amount delivered, this invokation.
	STAmount&					saInFees)		// <-- Fees charged, this invokation.
{
	TER	terResult	= tesSUCCESS;

	PaymentNode&	pnPrv			= psCur.vpnNodes[uNode-1];
	PaymentNode&	pnCur			= psCur.vpnNodes[uNode];
	PaymentNode&	pnNxt			= psCur.vpnNodes[uNode+1];

	const uint160&	uNxtAccountID	= pnNxt.uAccountID;
	const uint160&	uCurCurrencyID	= pnCur.uCurrencyID;
	const uint160&	uCurIssuerID	= pnCur.uIssuerID;
	const uint256&	uOfferIndex		= pnCur.uOfferIndex;
	const uint160&	uPrvCurrencyID	= pnPrv.uCurrencyID;
	const uint160&	uPrvIssuerID	= pnPrv.uIssuerID;
	const STAmount&	saInTransRate	= pnPrv.saTransferRate;
	const STAmount&	saCurDeliverMax	= pnCur.saRevDeliver;	// Don't deliver more than wanted.

	STAmount&		saCurDeliverAct	= pnCur.saFwdDeliver;	// Zeroed in reverse pass.

	uint256&		uDirectTip		= pnCur.uDirectTip;

	uDirectTip		= 0;						// Restart book searching.

	saInAct.zero(saInReq);
	saInFees.zero(saInReq);

	int loopCount = 0;
	// XXX Perhaps make sure do not exceed saCurDeliverMax as another way to stop.
	while (tesSUCCESS == terResult
		&& saInAct + saInFees < saInReq)		// Did not spend all inbound deliver funds.
	{
		if (++loopCount > 40)
		{
			cLog(lsWARNING) << "calcNodeDeliverFwd: max loops cndf";
			return mOpenLedger ? telFAILED_PROCESSING : tecFAILED_PROCESSING;
		}

		// Determine values for pass to adjust saInAct, saInFees, and saCurDeliverAct
		terResult	= calcNodeAdvance(uNode, psCur, bMultiQuality, false);				// If needed, advance to next funded offer.

		if (tesSUCCESS != terResult)
		{
			nothing();
		}
		else if (!uOfferIndex)
		{
			cLog(lsWARNING) << "calcNodeDeliverFwd: INTERNAL ERROR: Ran out of offers.";
			return mOpenLedger ? telFAILED_PROCESSING : tecFAILED_PROCESSING;
		}
		else if (tesSUCCESS == terResult)
		{
			// Doesn't charge input. Input funds are in limbo.
			bool&			bEntryAdvance	= pnCur.bEntryAdvance;
			STAmount&		saOfrRate		= pnCur.saOfrRate;
			uint256&		uOfferIndex		= pnCur.uOfferIndex;
			SLE::pointer&	sleOffer		= pnCur.sleOffer;
			const uint160&	uOfrOwnerID		= pnCur.uOfrOwnerID;
			bool&			bFundsDirty		= pnCur.bFundsDirty;
			STAmount&		saOfferFunds	= pnCur.saOfferFunds;
			STAmount&		saTakerPays		= pnCur.saTakerPays;
			STAmount&		saTakerGets		= pnCur.saTakerGets;

			const STAmount	saInFeeRate		= !uPrvCurrencyID					// XRP.
												|| uInAccountID == uPrvIssuerID	// Sender is issuer.
												|| uOfrOwnerID == uPrvIssuerID	// Reciever is issuer.
													? saOne						// No fee.
													: saInTransRate;			// Transfer rate of issuer.

			// First calculate assuming no output fees: saInPassAct, saInPassFees, saOutPassAct

			STAmount	saOutFunded		= std::min(saOfferFunds, saTakerGets);								// Offer maximum out - limited by funds with out fees.
			STAmount	saOutPassFunded	= std::min(saOutFunded, saCurDeliverMax-saCurDeliverAct);			// Offer maximum out - limit by most to deliver.
			STAmount	saInFunded		= STAmount::mulRound(saOutPassFunded, saOfrRate, saTakerPays, true);// Offer maximum in - Limited by by payout.
			STAmount	saInTotal		= STAmount::mulRound(saInFunded, saInFeeRate, true);				// Offer maximum in with fees.
			STAmount	saInSum			= std::min(saInTotal, saInReq-saInAct-saInFees);					// In limited by remaining.
			STAmount	saInPassAct		= STAmount::divRound(saInSum, saInFeeRate, true);					// In without fees.
			STAmount	saOutPassMax	= std::min(saOutPassFunded, STAmount::divRound(saInPassAct, saOfrRate, saTakerGets, true));	// Out limited by in remaining.

			STAmount	saInPassFeesMax	= saInSum-saInPassAct;

			STAmount	saOutPassAct;	// Will be determined by next node.
			STAmount	saInPassFees;	// Will be determined by adjusted saInPassAct.


			cLog(lsINFO) << boost::str(boost::format("calcNodeDeliverFwd: uNode=%d saOutFunded=%s saOutPassFunded=%s saOfferFunds=%s saTakerGets=%s saInReq=%s saInAct=%s saInFees=%s saInFunded=%s saInTotal=%s saInSum=%s saInPassAct=%s saOutPassMax=%s")
				% uNode
				% saOutFunded
				% saOutPassFunded
				% saOfferFunds
				% saTakerGets
				% saInReq
				% saInAct
				% saInFees
				% saInFunded
				% saInTotal
				% saInSum
				% saInPassAct
				% saOutPassMax);

			if (!saInSum)
			{
				cLog(lsINFO) << "calcNodeDeliverFwd: Microscopic offer unfunded.";

				// After math offer is effectively unfunded.
				psCur.vUnfundedBecame.push_back(uOfferIndex);
				bEntryAdvance	= true;
				continue;
			}
			else if (!saInFunded)
			{
				// Previous check should catch this.
				cLog(lsWARNING) << "calcNodeDeliverFwd: UNREACHABLE REACHED";

				// After math offer is effectively unfunded.
				psCur.vUnfundedBecame.push_back(uOfferIndex);
				bEntryAdvance	= true;
				continue;
			}
			else if (!!uNxtAccountID)
			{
				// ? --> OFFER --> account
				// Input fees: vary based upon the consumed offer's owner.
				// Output fees: none as XRP or the destination account is the issuer.

				saOutPassAct	= saOutPassMax;
				saInPassFees	= saInPassFeesMax;

				cLog(lsDEBUG) << boost::str(boost::format("calcNodeDeliverFwd: ? --> OFFER --> account: uOfrOwnerID=%s uNxtAccountID=%s saOutPassAct=%s saOutFunded=%s")
					% RippleAddress::createHumanAccountID(uOfrOwnerID)
					% RippleAddress::createHumanAccountID(uNxtAccountID)
					% saOutPassAct
					% saOutFunded);

				// Output: Debit offer owner, send XRP or non-XPR to next account.
				terResult	= lesActive.accountSend(uOfrOwnerID, uNxtAccountID, saOutPassAct);

				if (tesSUCCESS != terResult)
					break;
			}
			else
			{
				// ? --> OFFER --> offer
				// Offer to offer means current order book's output currency and issuer match next order book's input current and
				// issuer.
				// Output fees: possible if issuer has fees and is not on either side.
				STAmount	saOutPassFees;

				// Output fees vary as the next nodes offer owners may vary.
				// Therefore, immediately push through output for current offer.
				terResult	= RippleCalc::calcNodeDeliverFwd(
					uNode+1,
					psCur,
					bMultiQuality,
					uOfrOwnerID,		// --> Current holder.
					saOutPassMax,		// --> Amount available.
					saOutPassAct,		// <-- Amount delivered.
					saOutPassFees);		// <-- Fees charged.

				if (tesSUCCESS != terResult)
					break;

				if (saOutPassAct == saOutPassMax)
				{
					// No fees and entire output amount.

					saInPassFees	= saInPassFeesMax;
				}
				else
				{
					// Fraction of output amount.
					// Output fees are paid by offer owner and not passed to previous.

					assert(saOutPassAct < saOutPassMax);

					saInPassAct		= STAmount::mulRound(saOutPassAct, saOfrRate, saInReq, true);
					saInPassFees	= std::min(saInPassFeesMax, STAmount::mulRound(saInPassAct, saInFeeRate, true));
				}

				// Do outbound debiting.
				// Send to issuer/limbo total amount including fees (issuer gets fees).
				lesActive.accountSend(uOfrOwnerID, !!uCurCurrencyID ? uCurIssuerID : ACCOUNT_XRP, saOutPassAct+saOutPassFees);

				cLog(lsINFO) << boost::str(boost::format("calcNodeDeliverFwd: ? --> OFFER --> offer: saOutPassAct=%s saOutPassFees=%s")
					% saOutPassAct
					% saOutPassFees);
			}

			cLog(lsINFO) << boost::str(boost::format("calcNodeDeliverFwd: uNode=%d saTakerGets=%s saTakerPays=%s saInPassAct=%s saInPassFees=%s saOutPassAct=%s saOutFunded=%s")
				% uNode
				% saTakerGets
				% saTakerPays
				% saInPassAct
				% saInPassFees
				% saOutPassAct
				% saOutFunded);

			// Funds were spent.
			bFundsDirty		= true;

			// Do inbound crediting.
			// Credit offer owner from in issuer/limbo (input transfer fees left with owner).
			// Don't attempt to have someone credit themselves, it is redundant.
			if (!uPrvCurrencyID							// Always credit XRP from limbo.
				|| uInAccountID != uOfrOwnerID)			// Never send non-XRP to the same account.
			{
				terResult		= lesActive.accountSend(!!uPrvCurrencyID ? uInAccountID : ACCOUNT_XRP, uOfrOwnerID, saInPassAct);

				if (tesSUCCESS != terResult)
					break;
			}

			// Adjust offer
			// Fees are considered paid from a seperate budget and are not named in the offer.
			STAmount	saTakerGetsNew	= saTakerGets - saOutPassAct;
			STAmount	saTakerPaysNew	= saTakerPays - saInPassAct;

			if (saTakerPaysNew.isNegative() || saTakerGetsNew.isNegative())
			{
				cLog(lsWARNING) << boost::str(boost::format("calcNodeDeliverFwd: NEGATIVE: saTakerPaysNew=%s saTakerGetsNew=%s")
					% saTakerPaysNew % saTakerGetsNew);

				terResult	= mOpenLedger
								? telFAILED_PROCESSING								// Ledger is not final, can vote no.
								: tecFAILED_PROCESSING;
				break;
			}

			sleOffer->setFieldAmount(sfTakerGets, saTakerGetsNew);
			sleOffer->setFieldAmount(sfTakerPays, saTakerPaysNew);

			lesActive.entryModify(sleOffer);

			if (saOutPassAct == saOutFunded)
			{
				// Offer became unfunded.

				cLog(lsWARNING) << boost::str(boost::format("calcNodeDeliverFwd: unfunded: saOutPassAct=%s saOutFunded=%s")
					% saOutPassAct % saOutFunded);

				psCur.vUnfundedBecame.push_back(uOfferIndex);
				bEntryAdvance	= true;
			}
			else
			{
				tLog(saOutPassAct >= saOutFunded, lsWARNING) << boost::str(boost::format("calcNodeDeliverFwd: TOO MUCH: saOutPassAct=%s saOutFunded=%s")
					% saOutPassAct % saOutFunded);

				assert(saOutPassAct < saOutFunded);
			}

			saInAct			+= saInPassAct;
			saInFees		+= saInPassFees;

			// Adjust amount available to next node.
			saCurDeliverAct	= std::min(saCurDeliverMax, saCurDeliverAct+saOutPassAct);
		}
	}

	cLog(lsDEBUG) << boost::str(boost::format("calcNodeDeliverFwd< uNode=%d saInAct=%s saInFees=%s")
		% uNode
		% saInAct
		% saInFees);

	return terResult;
}

// Called to drive from the last offer node in a chain.
TER RippleCalc::calcNodeOfferRev(
	const unsigned int			uNode,				// 0 < uNode < uLast
	PathState&					psCur,
	const bool					bMultiQuality)
{
	TER				terResult;

	PaymentNode&	pnCur			= psCur.vpnNodes[uNode];
	PaymentNode&	pnNxt			= psCur.vpnNodes[uNode+1];

	if (!!pnNxt.uAccountID)
	{
		// Next is an account node, resolve current offer node's deliver.
		STAmount		saDeliverAct;

		cLog(lsINFO) << boost::str(boost::format("calcNodeOfferRev: OFFER --> account: uNode=%d saRevDeliver=%s")
			% uNode
			% pnCur.saRevDeliver);

		terResult	= calcNodeDeliverRev(
							uNode,
							psCur,
							bMultiQuality,

							pnNxt.uAccountID,
							pnCur.saRevDeliver,	// The next node wants the current node to deliver this much.
							saDeliverAct);
	}
	else
	{
		cLog(lsINFO) << boost::str(boost::format("calcNodeOfferRev: OFFER --> offer: uNode=%d")
			% uNode);

		// Next is an offer. Deliver has already been resolved.
		terResult	= tesSUCCESS;
	}

	return terResult;
}

// Called to drive the from the first offer node in a chain.
// - Offer input is in issuer/limbo.
// - Current offers consumed.
//   - Current offer owners debited.
//   - Transfer fees credited to issuer.
//   - Payout to issuer or limbo.
// - Deliver is set without transfer fees.
TER RippleCalc::calcNodeOfferFwd(
	const unsigned int			uNode,				// 0 < uNode < uLast
	PathState&					psCur,
	const bool					bMultiQuality
	)
{
	TER				terResult;
	PaymentNode&	pnPrv			= psCur.vpnNodes[uNode-1];

	if (!!pnPrv.uAccountID)
	{
		// Previous is an account node, resolve its deliver.
		STAmount		saInAct;
		STAmount		saInFees;

		terResult	= calcNodeDeliverFwd(
							uNode,
							psCur,
							bMultiQuality,
							pnPrv.uAccountID,
							pnPrv.saFwdDeliver,	// Previous is sending this much.
							saInAct,
							saInFees);

		assert(tesSUCCESS != terResult || pnPrv.saFwdDeliver == saInAct+saInFees);
	}
	else
	{
		// Previous is an offer. Deliver has already been resolved.
		terResult	= tesSUCCESS;
	}

	return terResult;

}

// Compute how much might flow for the node for the pass. Does not actually adjust balances.
// uQualityIn -> uQualityOut
//   saPrvReq -> saCurReq
//   sqPrvAct -> saCurAct
// This is a minimizing routine: moving in reverse it propagates the send limit to the sender, moving forward it propagates the
// actual send toward the receiver.
// This routine works backwards:
// - cur is the driver: it calculates previous wants based on previous credit limits and current wants.
// This routine works forwards:
// - prv is the driver: it calculates current deliver based on previous delivery limits and current wants.
// This routine is called one or two times for a node in a pass. If called once, it will work and set a rate.  If called again,
// the new work must not worsen the previous rate.
void RippleCalc::calcNodeRipple(
	const uint32 uQualityIn,
	const uint32 uQualityOut,
	const STAmount& saPrvReq,	// --> in limit including fees, <0 = unlimited
	const STAmount& saCurReq,	// --> out limit (driver)
	STAmount& saPrvAct,			// <-> in limit including achieved so far: <-- <= -->
	STAmount& saCurAct,			// <-> out limit including achieved : <-- <= -->
	uint64& uRateMax)
{
	cLog(lsTRACE) << boost::str(boost::format("calcNodeRipple> uQualityIn=%d uQualityOut=%d saPrvReq=%s saCurReq=%s saPrvAct=%s saCurAct=%s")
		% uQualityIn
		% uQualityOut
		% saPrvReq
		% saCurReq
		% saPrvAct
		% saCurAct);

	assert(saCurReq.isPositive());
	assert(saPrvReq.getCurrency() == saCurReq.getCurrency());
	assert(saPrvReq.getCurrency() == saPrvAct.getCurrency());
	assert(saPrvReq.getIssuer() == saPrvAct.getIssuer());

	const bool		bPrvUnlimited	= saPrvReq.isNegative();
	const STAmount	saPrv			= bPrvUnlimited ? STAmount(saPrvReq) : saPrvReq-saPrvAct;
	const STAmount	saCur			= saCurReq-saCurAct;

#if 0
	cLog(lsINFO) << boost::str(boost::format("calcNodeRipple: bPrvUnlimited=%d saPrv=%s saCur=%s")
		% bPrvUnlimited
		% saPrv
		% saCur);
#endif

	if (uQualityIn >= uQualityOut)
	{
		// No fee.
		cLog(lsTRACE) << boost::str(boost::format("calcNodeRipple: No fees"));

		// Only process if we are not worsing previously processed.
		if (!uRateMax || STAmount::uRateOne <= uRateMax)
		{
			// Limit amount to transfer if need.
			STAmount	saTransfer	= bPrvUnlimited ? saCur : std::min(saPrv, saCur);

			// In reverse, we want to propagate the limited cur to prv and set actual cur.
			// In forward, we want to propagate the limited prv to cur and set actual prv.
			saPrvAct	+= saTransfer;
			saCurAct	+= saTransfer;

			// If no rate limit, set rate limit to avoid combining with something with a worse rate.
			if (!uRateMax)
				uRateMax	= STAmount::uRateOne;
		}
	}
	else
	{
		// Fee.
		cLog(lsTRACE) << boost::str(boost::format("calcNodeRipple: Fee"));

		uint64	uRate	= STAmount::getRate(STAmount(uQualityOut), STAmount(uQualityIn));

		if (!uRateMax || uRate <= uRateMax)
		{
			const uint160	uCurrencyID		= saCur.getCurrency();
			const uint160	uCurIssuerID	= saCur.getIssuer();
			// const uint160	uPrvIssuerID	= saPrv.getIssuer();

			STAmount	saCurIn		= STAmount::divRound(STAmount::mulRound(saCur, uQualityOut, uCurrencyID, uCurIssuerID, true), uQualityIn, uCurrencyID, uCurIssuerID, true);

	cLog(lsTRACE) << boost::str(boost::format("calcNodeRipple: bPrvUnlimited=%d saPrv=%s saCurIn=%s") % bPrvUnlimited % saPrv % saCurIn);
			if (bPrvUnlimited || saCurIn <= saPrv)
			{
				// All of cur. Some amount of prv.
				saCurAct	+= saCur;
				saPrvAct	+= saCurIn;
	cLog(lsTRACE) << boost::str(boost::format("calcNodeRipple:3c: saCurReq=%s saPrvAct=%s") % saCurReq % saPrvAct);
			}
			else
			{
				// A part of cur. All of prv. (cur as driver)
				STAmount	saCurOut	= STAmount::divRound(STAmount::mulRound(saPrv, uQualityIn, uCurrencyID, uCurIssuerID, true), uQualityOut, uCurrencyID, uCurIssuerID, true);
	cLog(lsTRACE) << boost::str(boost::format("calcNodeRipple:4: saCurReq=%s") % saCurReq);

				saCurAct	+= saCurOut;
				saPrvAct	= saPrvReq;

				if (!uRateMax)
					uRateMax	= uRate;
			}
		}
	}

	cLog(lsTRACE) << boost::str(boost::format("calcNodeRipple< uQualityIn=%d uQualityOut=%d saPrvReq=%s saCurReq=%s saPrvAct=%s saCurAct=%s")
		% uQualityIn
		% uQualityOut
		% saPrvReq
		% saCurReq
		% saPrvAct
		% saCurAct);
}

// Calculate saPrvRedeemReq, saPrvIssueReq, saPrvDeliver from saCur...
// Based on required deliverable, propagate redeem, issue, and deliver requests to the previous node.
// Inflate amount requested by required fees.
// Reedems are limited based on IOUs previous has on hand.
// Issues are limited based on credit limits and amount owed.
// No account balance adjustments as we don't know how much is going to actually be pushed through yet.
// <-- tesSUCCESS or tecPATH_DRY
TER RippleCalc::calcNodeAccountRev(const unsigned int uNode, PathState& psCur, const bool bMultiQuality)
{
	TER					terResult		= tesSUCCESS;
	const unsigned int	uLast			= psCur.vpnNodes.size() - 1;

	uint64				uRateMax		= 0;

	PaymentNode&		pnPrv			= psCur.vpnNodes[uNode ? uNode-1 : 0];
	PaymentNode&		pnCur			= psCur.vpnNodes[uNode];
	PaymentNode&		pnNxt			= psCur.vpnNodes[uNode == uLast ? uLast : uNode+1];

	// Current is allowed to redeem to next.
	const bool			bPrvAccount		= !uNode || isSetBit(pnPrv.uFlags, STPathElement::typeAccount);
	const bool			bNxtAccount		= uNode == uLast || isSetBit(pnNxt.uFlags, STPathElement::typeAccount);

	const uint160&		uCurAccountID	= pnCur.uAccountID;
	const uint160&		uPrvAccountID	= bPrvAccount ? pnPrv.uAccountID : uCurAccountID;
	const uint160&		uNxtAccountID	= bNxtAccount ? pnNxt.uAccountID : uCurAccountID;	// Offers are always issue.

	const uint160&		uCurrencyID		= pnCur.uCurrencyID;

	// XXX Don't look up quality for XRP
	const uint32		uQualityIn		= uNode ? lesActive.rippleQualityIn(uCurAccountID, uPrvAccountID, uCurrencyID) : QUALITY_ONE;
	const uint32		uQualityOut		= uNode != uLast ? lesActive.rippleQualityOut(uCurAccountID, uNxtAccountID, uCurrencyID) : QUALITY_ONE;

	// For bPrvAccount
	const STAmount		saPrvOwed		= bPrvAccount && uNode								// Previous account is owed.
											? lesActive.rippleOwed(uCurAccountID, uPrvAccountID, uCurrencyID)
											: STAmount(uCurrencyID, uCurAccountID);

	const STAmount		saPrvLimit		= bPrvAccount && uNode								// Previous account may owe.
											? lesActive.rippleLimit(uCurAccountID, uPrvAccountID, uCurrencyID)
											: STAmount(uCurrencyID, uCurAccountID);

	const STAmount		saNxtOwed		= bNxtAccount && uNode != uLast					// Next account is owed.
											? lesActive.rippleOwed(uCurAccountID, uNxtAccountID, uCurrencyID)
											: STAmount(uCurrencyID, uCurAccountID);

	cLog(lsTRACE) << boost::str(boost::format("calcNodeAccountRev> uNode=%d/%d uPrvAccountID=%s uCurAccountID=%s uNxtAccountID=%s uCurrencyID=%s uQualityIn=%d uQualityOut=%d saPrvOwed=%s saPrvLimit=%s")
		% uNode
		% uLast
		% RippleAddress::createHumanAccountID(uPrvAccountID)
		% RippleAddress::createHumanAccountID(uCurAccountID)
		% RippleAddress::createHumanAccountID(uNxtAccountID)
		% STAmount::createHumanCurrency(uCurrencyID)
		% uQualityIn
		% uQualityOut
		% saPrvOwed
		% saPrvLimit);

	// Previous can redeem the owed IOUs it holds.
	const STAmount	saPrvRedeemReq	= saPrvOwed.isPositive() ? saPrvOwed : STAmount(saPrvOwed.getCurrency(), saPrvOwed.getIssuer());
	STAmount&		saPrvRedeemAct	= pnPrv.saRevRedeem;

	// Previous can issue up to limit minus whatever portion of limit already used (not including redeemable amount).
	const STAmount	saPrvIssueReq	= saPrvOwed.isNegative() ? saPrvLimit+saPrvOwed : saPrvLimit;
	STAmount&		saPrvIssueAct	= pnPrv.saRevIssue;

	// For !bPrvAccount
	const STAmount	saPrvDeliverReq	= STAmount(pnPrv.saRevDeliver.getCurrency(), pnPrv.saRevDeliver.getIssuer(), -1);	// Unlimited.
	STAmount&		saPrvDeliverAct	= pnPrv.saRevDeliver;

	// For bNxtAccount
	const STAmount&	saCurRedeemReq	= pnCur.saRevRedeem;
	STAmount		saCurRedeemAct(saCurRedeemReq.getCurrency(), saCurRedeemReq.getIssuer());

	const STAmount&	saCurIssueReq	= pnCur.saRevIssue;
	STAmount		saCurIssueAct(saCurIssueReq.getCurrency(), saCurIssueReq.getIssuer());					// Track progress.

	// For !bNxtAccount
	const STAmount&	saCurDeliverReq	= pnCur.saRevDeliver;
	STAmount		saCurDeliverAct(saCurDeliverReq.getCurrency(), saCurDeliverReq.getIssuer());

	cLog(lsTRACE) << boost::str(boost::format("calcNodeAccountRev: saPrvRedeemReq=%s saPrvIssueReq=%s saPrvDeliverAct=%s saPrvDeliverReq=%s saCurRedeemReq=%s saCurIssueReq=%s saNxtOwed=%s")
		% saPrvRedeemReq
		% saPrvIssueReq
		% saPrvDeliverAct
		% saPrvDeliverReq
		% saCurRedeemReq
		% saCurIssueReq
		% saNxtOwed);

	cLog(lsTRACE) << psCur.getJson();

	assert(!saCurRedeemReq || (-saNxtOwed) >= saCurRedeemReq);	// Current redeem req can't be more than IOUs on hand.
	assert(!saCurIssueReq					// If not issuing, fine.
		|| !saNxtOwed.isNegative()			// saNxtOwed >= 0: Sender not holding next IOUs, saNxtOwed < 0: Sender holding next IOUs.
		|| -saNxtOwed == saCurRedeemReq);	// If issue req, then redeem req must consume all owed.

	if (!uNode)
	{
		// ^ --> ACCOUNT -->  account|offer
		// Nothing to do, there is no previous to adjust.

		nothing();
	}
	else if (bPrvAccount && bNxtAccount)
	{
		if (uNode == uLast)
		{
			// account --> ACCOUNT --> $
			// Overall deliverable.
			const STAmount	saCurWantedReq	= std::min(psCur.saOutReq-psCur.saOutAct, saPrvLimit+saPrvOwed);	// If previous is an account, limit.
			STAmount		saCurWantedAct(saCurWantedReq.getCurrency(), saCurWantedReq.getIssuer());

			cLog(lsDEBUG) << boost::str(boost::format("calcNodeAccountRev: account --> ACCOUNT --> $ : saCurWantedReq=%s")
				% saCurWantedReq);


			// Calculate redeem
			if (saPrvRedeemReq)							// Previous has IOUs to redeem.
			{
				// Redeem at 1:1

				saCurWantedAct		= std::min(saPrvRedeemReq, saCurWantedReq);
				saPrvRedeemAct		= saCurWantedAct;

				uRateMax			= STAmount::uRateOne;

				cLog(lsDEBUG) << boost::str(boost::format("calcNodeAccountRev: Redeem at 1:1 saPrvRedeemReq=%s (available) saPrvRedeemAct=%s uRateMax=%s")
					% saPrvRedeemReq
					% saPrvRedeemAct
					% STAmount::saFromRate(uRateMax).getText());
			}
			else
			{
				saPrvRedeemAct.zero(saPrvRedeemReq);
			}

			// Calculate issuing.
			saPrvIssueAct.zero(saPrvIssueReq);

			if (saCurWantedReq != saCurWantedAct		// Need more.
				&& saPrvIssueReq)						// Will accept IOUs from prevous.
			{
				// Rate: quality in : 1.0

				// If we previously redeemed and this has a poorer rate, this won't be included the current increment.
				calcNodeRipple(uQualityIn, QUALITY_ONE, saPrvIssueReq, saCurWantedReq, saPrvIssueAct, saCurWantedAct, uRateMax);

				cLog(lsDEBUG) << boost::str(boost::format("calcNodeAccountRev: Issuing: Rate: quality in : 1.0 saPrvIssueAct=%s saCurWantedAct=%s")
					% saPrvIssueAct
					% saCurWantedAct);
			}

			if (!saCurWantedAct)
			{
				// Must have processed something.
				terResult	= tecPATH_DRY;
			}
		}
		else
		{
			// ^|account --> ACCOUNT --> account
			saPrvRedeemAct.zero(saPrvRedeemReq);
			saPrvIssueAct.zero(saPrvIssueReq);

			// redeem (part 1) -> redeem
			if (saCurRedeemReq							// Next wants IOUs redeemed.
				&& saPrvRedeemReq)						// Previous has IOUs to redeem.
			{
				// Rate : 1.0 : quality out
				calcNodeRipple(QUALITY_ONE, uQualityOut, saPrvRedeemReq, saCurRedeemReq, saPrvRedeemAct, saCurRedeemAct, uRateMax);

				cLog(lsDEBUG) << boost::str(boost::format("calcNodeAccountRev: Rate : 1.0 : quality out saPrvRedeemAct=%s saCurRedeemAct=%s")
					% saPrvRedeemAct
					% saCurRedeemAct);
			}

			// issue (part 1) -> redeem
			if (saCurRedeemReq != saCurRedeemAct		// Next wants more IOUs redeemed.
				&& saPrvRedeemAct == saPrvRedeemReq)	// Previous has no IOUs to redeem remaining.
			{
				// Rate: quality in : quality out
				calcNodeRipple(uQualityIn, uQualityOut, saPrvIssueReq, saCurRedeemReq, saPrvIssueAct, saCurRedeemAct, uRateMax);

				cLog(lsDEBUG) << boost::str(boost::format("calcNodeAccountRev: Rate: quality in : quality out: saPrvIssueAct=%s saCurRedeemAct=%s")
					% saPrvIssueAct
					% saCurRedeemAct);
			}

			// redeem (part 2) -> issue.
			if (saCurIssueReq							// Next wants IOUs issued.
				&& saCurRedeemAct == saCurRedeemReq		// Can only issue if completed redeeming.
				&& saPrvRedeemAct != saPrvRedeemReq)	// Did not complete redeeming previous IOUs.
			{
				// Rate : 1.0 : transfer_rate
				calcNodeRipple(QUALITY_ONE, lesActive.rippleTransferRate(uCurAccountID), saPrvRedeemReq, saCurIssueReq, saPrvRedeemAct, saCurIssueAct, uRateMax);

				cLog(lsINFO) << boost::str(boost::format("calcNodeAccountRev: Rate : 1.0 : transfer_rate: saPrvRedeemAct=%s saCurIssueAct=%s")
					% saPrvRedeemAct
					% saCurIssueAct);
			}

			// issue (part 2) -> issue
			if (saCurIssueReq != saCurIssueAct			// Need wants more IOUs issued.
				&& saCurRedeemAct == saCurRedeemReq		// Can only issue if completed redeeming.
				&& saPrvRedeemReq == saPrvRedeemAct		// Previously redeemed all owed IOUs.
				&& saPrvIssueReq)						// Previous can issue.
			{
				// Rate: quality in : 1.0
				calcNodeRipple(uQualityIn, QUALITY_ONE, saPrvIssueReq, saCurIssueReq, saPrvIssueAct, saCurIssueAct, uRateMax);

				cLog(lsDEBUG) << boost::str(boost::format("calcNodeAccountRev: Rate: quality in : 1.0: saPrvIssueAct=%s saCurIssueAct=%s")
					% saPrvIssueAct
					% saCurIssueAct);
			}

			if (!saCurRedeemAct && !saCurIssueAct)
			{
				// Did not make progress.
				terResult	= tecPATH_DRY;
			}

			cLog(lsDEBUG) << boost::str(boost::format("calcNodeAccountRev: ^|account --> ACCOUNT --> account : saCurRedeemReq=%s saCurIssueReq=%s saPrvOwed=%s saCurRedeemAct=%s saCurIssueAct=%s")
				% saCurRedeemReq
				% saCurIssueReq
				% saPrvOwed
				% saCurRedeemAct
				% saCurIssueAct);
		}
	}
	else if (bPrvAccount && !bNxtAccount)
	{
		// account --> ACCOUNT --> offer
		// Note: deliver is always issue as ACCOUNT is the issuer for the offer input.
		cLog(lsDEBUG) << boost::str(boost::format("calcNodeAccountRev: account --> ACCOUNT --> offer"));

		saPrvRedeemAct.zero(saPrvRedeemReq);
		saPrvIssueAct.zero(saPrvIssueReq);

		// redeem -> deliver/issue.
		if (saPrvOwed.isPositive()					// Previous has IOUs to redeem.
			&& saCurDeliverReq)						// Need some issued.
		{
			// Rate : 1.0 : transfer_rate
			calcNodeRipple(QUALITY_ONE, lesActive.rippleTransferRate(uCurAccountID), saPrvRedeemReq, saCurDeliverReq, saPrvRedeemAct, saCurDeliverAct, uRateMax);
		}

		// issue -> deliver/issue
		if (saPrvRedeemReq == saPrvRedeemAct		// Previously redeemed all owed.
			&& saCurDeliverReq != saCurDeliverAct)	// Still need some issued.
		{
			// Rate: quality in : 1.0
			calcNodeRipple(uQualityIn, QUALITY_ONE, saPrvIssueReq, saCurDeliverReq, saPrvIssueAct, saCurDeliverAct, uRateMax);
		}

		if (!saCurDeliverAct)
		{
			// Must want something.
			terResult	= tecPATH_DRY;
		}

		cLog(lsDEBUG) << boost::str(boost::format("calcNodeAccountRev: saCurDeliverReq=%s saCurDeliverAct=%s saPrvOwed=%s")
			% saCurDeliverReq
			% saCurDeliverAct
			% saPrvOwed);
	}
	else if (!bPrvAccount && bNxtAccount)
	{
		if (uNode == uLast)
		{
			// offer --> ACCOUNT --> $
			const STAmount&	saCurWantedReq	= psCur.saOutReq-psCur.saOutAct;								// Previous is an offer, no limit: redeem own IOUs.
			STAmount		saCurWantedAct(saCurWantedReq.getCurrency(), saCurWantedReq.getIssuer());

			cLog(lsDEBUG) << boost::str(boost::format("calcNodeAccountRev: offer --> ACCOUNT --> $ : saCurWantedReq=%s saOutAct=%s saOutReq=%s")
				% saCurWantedReq
				% psCur.saOutAct
				% psCur.saOutReq);

<<<<<<< HEAD
			if (!saCurWantedReq.isPositive())
			{ // TEMPORARY emergency fix
				return tefEXCEPTION;
			}

			assert(saCurWantedReq.isPositive());
=======
			assert(saCurWantedReq.isPositive()); // FIXME: We got one of these
>>>>>>> 794469fd

			// Rate: quality in : 1.0
			calcNodeRipple(uQualityIn, QUALITY_ONE, saPrvDeliverReq, saCurWantedReq, saPrvDeliverAct, saCurWantedAct, uRateMax);

			if (!saCurWantedAct)
			{
				// Must have processed something.
				terResult	= tecPATH_DRY;
			}

			cLog(lsDEBUG) << boost::str(boost::format("calcNodeAccountRev: saPrvDeliverAct=%s saPrvDeliverReq=%s saCurWantedAct=%s saCurWantedReq=%s")
				% saPrvDeliverAct
				% saPrvDeliverReq
				% saCurWantedAct
				% saCurWantedReq);
		}
		else
		{
			// offer --> ACCOUNT --> account
			// Note: offer is always delivering(redeeming) as account is issuer.
			cLog(lsDEBUG) << boost::str(boost::format("calcNodeAccountRev: offer --> ACCOUNT --> account : saCurRedeemReq=%s saCurIssueReq=%s")
				% saCurRedeemReq % saCurIssueReq);

			// deliver -> redeem
			if (saCurRedeemReq)							// Next wants us to redeem.
			{
				// Rate : 1.0 : quality out
				calcNodeRipple(QUALITY_ONE, uQualityOut, saPrvDeliverReq, saCurRedeemReq, saPrvDeliverAct, saCurRedeemAct, uRateMax);
			}

			// deliver -> issue.
			if (saCurRedeemReq == saCurRedeemAct		// Can only issue if previously redeemed all.
				&& saCurIssueReq)						// Need some issued.
			{
				// Rate : 1.0 : transfer_rate
				calcNodeRipple(QUALITY_ONE, lesActive.rippleTransferRate(uCurAccountID), saPrvDeliverReq, saCurIssueReq, saPrvDeliverAct, saCurIssueAct, uRateMax);
			}

			cLog(lsDEBUG) << boost::str(boost::format("calcNodeAccountRev: saCurIssueAct=%s saCurRedeemReq=%s saPrvDeliverAct=%s saCurIssueReq=%s")
				% saCurRedeemAct
				% saCurRedeemReq
				% saPrvDeliverAct
				% saCurIssueReq);

			if (!saPrvDeliverAct)
			{
				// Must want something.
				terResult	= tecPATH_DRY;
			}
		}
	}
	else
	{
		// offer --> ACCOUNT --> offer
		// deliver/redeem -> deliver/issue.
		cLog(lsDEBUG) << boost::str(boost::format("calcNodeAccountRev: offer --> ACCOUNT --> offer"));

		// Rate : 1.0 : transfer_rate
		calcNodeRipple(QUALITY_ONE, lesActive.rippleTransferRate(uCurAccountID), saPrvDeliverReq, saCurDeliverReq, saPrvDeliverAct, saCurDeliverAct, uRateMax);

		if (!saCurDeliverAct)
		{
			// Must want something.
			terResult	= tecPATH_DRY;
		}
	}

	return terResult;
}

// The reverse pass has been narrowing by credit available and inflating by fees as it worked backwards.
// Now, for the current account node, take the actual amount from previous and adjust forward balances.
//
// Perform balance adjustments between previous and current node.
// - The previous node: specifies what to push through to current.
// - All of previous output is consumed.
// Then, compute current node's output for next node.
// - Current node: specify what to push through to next.
// - Output to next node is computed as input minus quality or transfer fee.
// - If next node is an offer and output is non-XRP then we are the issuer and do not need to push funds.
// - If next node is an offer and output is XRP then we need to deliver funds to limbo.
TER RippleCalc::calcNodeAccountFwd(
	const unsigned int			uNode,				// 0 <= uNode <= uLast
	PathState&					psCur,
	const bool					bMultiQuality)
{
	TER					terResult		= tesSUCCESS;
	const unsigned int	uLast			= psCur.vpnNodes.size() - 1;

	uint64				uRateMax		= 0;

	PaymentNode&	pnPrv			= psCur.vpnNodes[uNode ? uNode-1 : 0];
	PaymentNode&	pnCur			= psCur.vpnNodes[uNode];
	PaymentNode&	pnNxt			= psCur.vpnNodes[uNode == uLast ? uLast : uNode+1];

	const bool		bPrvAccount		= isSetBit(pnPrv.uFlags, STPathElement::typeAccount);
	const bool		bNxtAccount		= isSetBit(pnNxt.uFlags, STPathElement::typeAccount);

	const uint160&	uCurAccountID	= pnCur.uAccountID;
	const uint160&	uPrvAccountID	= bPrvAccount ? pnPrv.uAccountID : uCurAccountID;
	const uint160&	uNxtAccountID	= bNxtAccount ? pnNxt.uAccountID : uCurAccountID;	// Offers are always issue.

//	const uint160&	uCurIssuerID	= pnCur.uIssuerID;

	const uint160&	uCurrencyID		= pnCur.uCurrencyID;

	uint32			uQualityIn		= uNode ? lesActive.rippleQualityIn(uCurAccountID, uPrvAccountID, uCurrencyID) : QUALITY_ONE;
	uint32			uQualityOut		= uNode == uLast ? lesActive.rippleQualityOut(uCurAccountID, uNxtAccountID, uCurrencyID) : QUALITY_ONE;

	// When looking backward (prv) for req we care about what we just calculated: use fwd
	// When looking forward (cur) for req we care about what was desired: use rev

	// For bNxtAccount
	const STAmount&	saPrvRedeemReq	= pnPrv.saFwdRedeem;
	STAmount		saPrvRedeemAct(saPrvRedeemReq.getCurrency(), saPrvRedeemReq.getIssuer());

	const STAmount&	saPrvIssueReq	= pnPrv.saFwdIssue;
	STAmount		saPrvIssueAct(saPrvIssueReq.getCurrency(), saPrvIssueReq.getIssuer());

	// For !bPrvAccount
	const STAmount&	saPrvDeliverReq	= pnPrv.saFwdDeliver;
	STAmount		saPrvDeliverAct(saPrvDeliverReq.getCurrency(), saPrvDeliverReq.getIssuer());

	// For bNxtAccount
	const STAmount&	saCurRedeemReq	= pnCur.saRevRedeem;
	STAmount&		saCurRedeemAct	= pnCur.saFwdRedeem;

	const STAmount&	saCurIssueReq	= pnCur.saRevIssue;
	STAmount&		saCurIssueAct	= pnCur.saFwdIssue;

	// For !bNxtAccount
	const STAmount&	saCurDeliverReq	= pnCur.saRevDeliver;
	STAmount&		saCurDeliverAct	= pnCur.saFwdDeliver;

	// For !uNode
	STAmount&		saCurSendMaxPass	= psCur.saInPass;		// Report how much pass sends.

	cLog(lsDEBUG) << boost::str(boost::format("calcNodeAccountFwd> uNode=%d/%d saPrvRedeemReq=%s saPrvIssueReq=%s saPrvDeliverReq=%s saCurRedeemReq=%s saCurIssueReq=%s saCurDeliverReq=%s")
		% uNode
		% uLast
		% saPrvRedeemReq
		% saPrvIssueReq
		% saPrvDeliverReq
		% saCurRedeemReq
		% saCurIssueReq
		% saCurDeliverReq);

	// Ripple through account.

	if (bPrvAccount && bNxtAccount)
	{
		// Next is an account, must be rippling.

		if (!uNode)
		{
			// ^ --> ACCOUNT --> account

			// First node, calculate amount to ripple based on what is available.

			saCurRedeemAct		= saCurRedeemReq;

			if (!psCur.saInReq.isNegative())
			{
				// Limit by send max.
				saCurRedeemAct		= std::min(saCurRedeemAct, psCur.saInReq-psCur.saInAct);
			}

			saCurSendMaxPass	= saCurRedeemAct;

			saCurIssueAct		= saCurRedeemAct == saCurRedeemReq		// Fully redeemed.
									? saCurIssueReq
									: STAmount(saCurIssueReq);

			if (!!saCurIssueAct && !psCur.saInReq.isNegative())
			{
				// Limit by send max.
				saCurIssueAct		= std::min(saCurIssueAct, psCur.saInReq-psCur.saInAct-saCurRedeemAct);
			}

			saCurSendMaxPass	+= saCurIssueAct;

			cLog(lsDEBUG) << boost::str(boost::format("calcNodeAccountFwd: ^ --> ACCOUNT --> account : saInReq=%s saInAct=%s saCurRedeemAct=%s saCurIssueReq=%s saCurIssueAct=%s saCurSendMaxPass=%s")
				% psCur.saInReq
				% psCur.saInAct
				% saCurRedeemAct
				% saCurIssueReq
				% saCurIssueAct
				% saCurSendMaxPass);
		}
		else if (uNode == uLast)
		{
			// account --> ACCOUNT --> $
			cLog(lsDEBUG) << boost::str(boost::format("calcNodeAccountFwd: account --> ACCOUNT --> $ : uPrvAccountID=%s uCurAccountID=%s saPrvRedeemReq=%s saPrvIssueReq=%s")
				% RippleAddress::createHumanAccountID(uPrvAccountID)
				% RippleAddress::createHumanAccountID(uCurAccountID)
				% saPrvRedeemReq
				% saPrvIssueReq);

			// Last node.  Accept all funds.  Calculate amount actually to credit.

			STAmount&	saCurReceive	= psCur.saOutPass;

			STAmount	saIssueCrd		= uQualityIn >= QUALITY_ONE
											? saPrvIssueReq													// No fee.
											: STAmount::mulRound(saPrvIssueReq, STAmount(CURRENCY_ONE, ACCOUNT_ONE, uQualityIn, -9), true);	// Amount to credit.

			// Amount to credit. Credit for less than received as a surcharge.
			saCurReceive	= saPrvRedeemReq+saIssueCrd;

			if (saCurReceive)
			{
				// Actually receive.
				terResult	= lesActive.rippleCredit(uPrvAccountID, uCurAccountID, saPrvRedeemReq+saPrvIssueReq, false);
			}
			else
			{
				// After applying quality, total payment was microscopic.
				terResult	= tecPATH_DRY;
			}
		}
		else
		{
			// account --> ACCOUNT --> account
			cLog(lsDEBUG) << boost::str(boost::format("calcNodeAccountFwd: account --> ACCOUNT --> account"));

			saCurRedeemAct.zero(saCurRedeemReq);
			saCurIssueAct.zero(saCurIssueReq);

			// Previous redeem part 1: redeem -> redeem
			if (saPrvRedeemReq && saCurRedeemReq)			// Previous wants to redeem.
			{
				// Rate : 1.0 : quality out
				calcNodeRipple(QUALITY_ONE, uQualityOut, saPrvRedeemReq, saCurRedeemReq, saPrvRedeemAct, saCurRedeemAct, uRateMax);
			}

			// Previous issue part 1: issue -> redeem
			if (saPrvIssueReq != saPrvIssueAct				// Previous wants to issue.
				&& saCurRedeemReq != saCurRedeemAct)		// Current has more to redeem to next.
			{
				// Rate: quality in : quality out
				calcNodeRipple(uQualityIn, uQualityOut, saPrvIssueReq, saCurRedeemReq, saPrvIssueAct, saCurRedeemAct, uRateMax);
			}

			// Previous redeem part 2: redeem -> issue.
			if (saPrvRedeemReq != saPrvRedeemAct			// Previous still wants to redeem.
				&& saCurRedeemReq == saCurRedeemAct			// Current redeeming is done can issue.
				&& saCurIssueReq)							// Current wants to issue.
			{
				// Rate : 1.0 : transfer_rate
				calcNodeRipple(QUALITY_ONE, lesActive.rippleTransferRate(uCurAccountID), saPrvRedeemReq, saCurIssueReq, saPrvRedeemAct, saCurIssueAct, uRateMax);
			}

			// Previous issue part 2 : issue -> issue
			if (saPrvIssueReq != saPrvIssueAct				// Previous wants to issue.
				&& saCurRedeemReq == saCurRedeemAct)		// Current redeeming is done can issue.
			{
				// Rate: quality in : 1.0
				calcNodeRipple(uQualityIn, QUALITY_ONE, saPrvIssueReq, saCurIssueReq, saPrvIssueAct, saCurIssueAct, uRateMax);
			}

			STAmount	saProvide	= saCurRedeemAct + saCurIssueAct;

			// Adjust prv --> cur balance : take all inbound
			terResult	= saProvide
							? lesActive.rippleCredit(uPrvAccountID, uCurAccountID, saPrvRedeemReq + saPrvIssueReq, false)
							: tecPATH_DRY;
		}
	}
	else if (bPrvAccount && !bNxtAccount)
	{
		// Current account is issuer to next offer.
		// Determine deliver to offer amount.
		// Don't adjust outbound balances- keep funds with issuer as limbo.
		// If issuer hold's an offer owners inbound IOUs, there is no fee and redeem/issue will transparently happen.

		if (uNode)
		{
			// Non-XRP, current node is the issuer.
			cLog(lsDEBUG) << boost::str(boost::format("calcNodeAccountFwd: account --> ACCOUNT --> offer"));

			saCurDeliverAct.zero(saCurDeliverReq);

			// redeem -> issue/deliver.
			// Previous wants to redeem.
			// Current is issuing to an offer so leave funds in account as "limbo".
			if (saPrvRedeemReq)								// Previous wants to redeem.
			{
				// Rate : 1.0 : transfer_rate
				// XXX Is having the transfer rate here correct?
				calcNodeRipple(QUALITY_ONE, lesActive.rippleTransferRate(uCurAccountID), saPrvRedeemReq, saCurDeliverReq, saPrvRedeemAct, saCurDeliverAct, uRateMax);
			}

			// issue -> issue/deliver
			if (saPrvRedeemReq == saPrvRedeemAct			// Previous done redeeming: Previous has no IOUs.
				&& saPrvIssueReq)							// Previous wants to issue. To next must be ok.
			{
				// Rate: quality in : 1.0
				calcNodeRipple(uQualityIn, QUALITY_ONE, saPrvIssueReq, saCurDeliverReq, saPrvIssueAct, saCurDeliverAct, uRateMax);
			}

			// Adjust prv --> cur balance : take all inbound
			terResult	= saCurDeliverAct
							? lesActive.rippleCredit(uPrvAccountID, uCurAccountID, saPrvRedeemReq + saPrvIssueReq, false)
							: tecPATH_DRY;	// Didn't actually deliver anything.
		}
		else
		{
			// Delivering amount requested from downstream.
			saCurDeliverAct		= saCurDeliverReq;

			// If limited, then limit by send max and available.
			if (!psCur.saInReq.isNegative())
			{
				// Limit by send max.
				saCurDeliverAct		= std::min(saCurDeliverAct, psCur.saInReq-psCur.saInAct);

				// Limit XRP by available. No limit for non-XRP as issuer.
				if (uCurrencyID.isZero())
					saCurDeliverAct	= std::min(saCurDeliverAct, lesActive.accountHolds(uCurAccountID, CURRENCY_XRP, ACCOUNT_XRP));

			}
			saCurSendMaxPass	= saCurDeliverAct;						// Record amount sent for pass.

			if (!saCurDeliverAct)
			{
				terResult	= tecPATH_DRY;
			}
			else if (!!uCurrencyID)
			{
				// Non-XRP, current node is the issuer.
				// We could be delivering to multiple accounts, so we don't know which ripple balance will be adjusted.  Assume
				// just issuing.

				cLog(lsDEBUG) << boost::str(boost::format("calcNodeAccountFwd: ^ --> ACCOUNT -- !XRP --> offer"));

				// As the issuer, would only issue.
				// Don't need to actually deliver. As from delivering leave in the issuer as limbo.
				nothing();
			}
			else
			{
				cLog(lsDEBUG) << boost::str(boost::format("calcNodeAccountFwd: ^ --> ACCOUNT -- XRP --> offer"));

				// Deliver XRP to limbo.
				terResult	= lesActive.accountSend(uCurAccountID, ACCOUNT_XRP, saCurDeliverAct);
			}
		}
	}
	else if (!bPrvAccount && bNxtAccount)
	{
		if (uNode == uLast)
		{
			// offer --> ACCOUNT --> $
			cLog(lsDEBUG) << boost::str(boost::format("calcNodeAccountFwd: offer --> ACCOUNT --> $ : %s") % saPrvDeliverReq);

			STAmount&	saCurReceive	= psCur.saOutPass;

			// Amount to credit.
			saCurReceive	= saPrvDeliverReq;

			// No income balance adjustments necessary.  The paying side inside the offer paid to this account.
		}
		else
		{
			// offer --> ACCOUNT --> account
			cLog(lsDEBUG) << boost::str(boost::format("calcNodeAccountFwd: offer --> ACCOUNT --> account"));

			saCurRedeemAct.zero(saCurRedeemReq);
			saCurIssueAct.zero(saCurIssueReq);

			// deliver -> redeem
			if (saPrvDeliverReq && saCurRedeemReq)			// Previous wants to deliver and can current redeem.
			{
				// Rate : 1.0 : quality out
				calcNodeRipple(QUALITY_ONE, uQualityOut, saPrvDeliverReq, saCurRedeemReq, saPrvDeliverAct, saCurRedeemAct, uRateMax);
			}

			// deliver -> issue
			// Wants to redeem and current would and can issue.
			if (saPrvDeliverReq != saPrvDeliverAct			// Previous still wants to deliver.
				&& saCurRedeemReq == saCurRedeemAct			// Current has more to redeem to next.
				&& saCurIssueReq)							// Current wants issue.
			{
				// Rate : 1.0 : transfer_rate
				calcNodeRipple(QUALITY_ONE, lesActive.rippleTransferRate(uCurAccountID), saPrvDeliverReq, saCurIssueReq, saPrvDeliverAct, saCurIssueAct, uRateMax);
			}

			// No income balance adjustments necessary.  The paying side inside the offer paid and the next link will receive.
			STAmount	saProvide	= saCurRedeemAct + saCurIssueAct;

			if (!saProvide)
				terResult	= tecPATH_DRY;
		}
	}
	else
	{
		// offer --> ACCOUNT --> offer
		// deliver/redeem -> deliver/issue.
		cLog(lsDEBUG) << boost::str(boost::format("calcNodeAccountFwd: offer --> ACCOUNT --> offer"));

		saCurDeliverAct.zero(saCurDeliverReq);

		if (saPrvDeliverReq									// Previous wants to deliver
			&& saCurIssueReq)								// Current wants issue.
		{
			// Rate : 1.0 : transfer_rate
			calcNodeRipple(QUALITY_ONE, lesActive.rippleTransferRate(uCurAccountID), saPrvDeliverReq, saCurDeliverReq, saPrvDeliverAct, saCurDeliverAct, uRateMax);
		}

		// No income balance adjustments necessary.  The paying side inside the offer paid and the next link will receive.
		if (!saCurDeliverAct)
			terResult	= tecPATH_DRY;
	}

	return terResult;
}

TER RippleCalc::calcNodeFwd(const unsigned int uNode, PathState& psCur, const bool bMultiQuality)
{
	const PaymentNode&		pnCur		= psCur.vpnNodes[uNode];
	const bool				bCurAccount	= isSetBit(pnCur.uFlags,  STPathElement::typeAccount);

	cLog(lsDEBUG) << boost::str(boost::format("calcNodeFwd> uNode=%d") % uNode);

	TER						terResult	= bCurAccount
											? calcNodeAccountFwd(uNode, psCur, bMultiQuality)
											: calcNodeOfferFwd(uNode, psCur, bMultiQuality);

	if (tesSUCCESS == terResult && uNode + 1 != psCur.vpnNodes.size())
	{
		terResult	= calcNodeFwd(uNode+1, psCur, bMultiQuality);
	}

	cLog(lsDEBUG) << boost::str(boost::format("calcNodeFwd< uNode=%d terResult=%d") % uNode % terResult);

	return terResult;
}

// Calculate a node and its previous nodes.
// From the destination work in reverse towards the source calculating how much must be asked for.
// Then work forward, figuring out how much can actually be delivered.
// <-- terResult: tesSUCCESS or tecPATH_DRY
// <-> pnNodes:
//     --> [end]saWanted.mAmount
//     --> [all]saWanted.mCurrency
//     --> [all]saAccount
//     <-> [0]saWanted.mAmount : --> limit, <-- actual
TER RippleCalc::calcNodeRev(const unsigned int uNode, PathState& psCur, const bool bMultiQuality)
{
	PaymentNode&	pnCur		= psCur.vpnNodes[uNode];
	const bool		bCurAccount	= isSetBit(pnCur.uFlags,  STPathElement::typeAccount);
	TER				terResult;

	// Do current node reverse.
	const uint160&	uCurIssuerID	= pnCur.uIssuerID;
	STAmount&		saTransferRate	= pnCur.saTransferRate;

		saTransferRate	= STAmount::saFromRate(lesActive.rippleTransferRate(uCurIssuerID));

	cLog(lsDEBUG) << boost::str(boost::format("calcNodeRev> uNode=%d bCurAccount=%d uIssuerID=%s saTransferRate=%s")
		% uNode
		% bCurAccount
		% RippleAddress::createHumanAccountID(uCurIssuerID)
		% saTransferRate);

	terResult	= bCurAccount
					? calcNodeAccountRev(uNode, psCur, bMultiQuality)
					: calcNodeOfferRev(uNode, psCur, bMultiQuality);

	// Do previous.
	if (tesSUCCESS != terResult)
	{
		// Error, don't continue.
		nothing();
	}
	else if (uNode)
	{
		// Continue in reverse.

		terResult	= calcNodeRev(uNode-1, psCur, bMultiQuality);
	}

	cLog(lsINFO) << boost::str(boost::format("calcNodeRev< uNode=%d terResult=%s/%d") % uNode % transToken(terResult) % terResult);

	return terResult;
}

// Calculate the next increment of a path.
// The increment is what can satisfy a portion or all of the requested output at the best quality.
// <-- psCur.uQuality
void RippleCalc::pathNext(PathState::ref psrCur, const bool bMultiQuality, const LedgerEntrySet& lesCheckpoint, LedgerEntrySet& lesCurrent)
{
	// The next state is what is available in preference order.
	// This is calculated when referenced accounts changed.
	const unsigned int	uLast			= psrCur->vpnNodes.size() - 1;

	psrCur->bConsumed	= false;

	// YYY This clearing should only be needed for nice logging.
	psrCur->saInPass	= STAmount(psrCur->saInReq.getCurrency(), psrCur->saInReq.getIssuer());
	psrCur->saOutPass	= STAmount(psrCur->saOutReq.getCurrency(), psrCur->saOutReq.getIssuer());

	psrCur->vUnfundedBecame.clear();
	psrCur->umReverse.clear();

	cLog(lsDEBUG) << "pathNext: Path In: " << psrCur->getJson();

	assert(psrCur->vpnNodes.size() >= 2);

	lesCurrent	= lesCheckpoint.duplicate();		// Restore from checkpoint.

	for (unsigned int uIndex = psrCur->vpnNodes.size(); uIndex--;)
	{
		PaymentNode&	pnCur	= psrCur->vpnNodes[uIndex];

		pnCur.saRevRedeem.zero();
		pnCur.saRevIssue.zero();
		pnCur.saRevDeliver.zero();
		pnCur.saFwdDeliver.zero();
	}

	psrCur->terStatus	= calcNodeRev(uLast, *psrCur, bMultiQuality);

	cLog(lsDEBUG) << "pathNext: Path after reverse: " << psrCur->getJson();

	if (tesSUCCESS == psrCur->terStatus)
	{
		// Do forward.
		lesCurrent	= lesCheckpoint.duplicate();	// Restore from checkpoint.

		psrCur->terStatus	= calcNodeFwd(0, *psrCur, bMultiQuality);
	}

	if (tesSUCCESS == psrCur->terStatus)
	{
		tLog(!psrCur->saInPass || !psrCur->saOutPass, lsDEBUG)
			<< boost::str(boost::format("pathNext: Error calcNodeFwd reported success for nothing: saOutPass=%s saInPass=%s")
				% psrCur->saOutPass
				% psrCur->saInPass);

		if (!psrCur->saOutPass || !psrCur->saInPass)
			throw std::runtime_error("Made no progress.");

		psrCur->uQuality	= STAmount::getRate(psrCur->saOutPass, psrCur->saInPass);	// Calculate relative quality.

		cLog(lsDEBUG) << "pathNext: Path after forward: " << psrCur->getJson();
	}
	else
	{
		psrCur->uQuality	= 0;
	}
}

// <-- TER: Only returns tepPATH_PARTIAL if !bPartialPayment.
TER RippleCalc::rippleCalc(
	// Compute paths vs this ledger entry set.  Up to caller to actually apply to ledger.
	LedgerEntrySet&			lesActive,				// <-> --> = Fee already applied to src balance.
		  STAmount&			saMaxAmountAct,			// <-- The computed input amount.
		  STAmount&			saDstAmountAct,			// <-- The computed output amount.
		  std::vector<PathState::pointer>&	vpsExpanded,
	// Issuer:
	//      XRP: ACCOUNT_XRP
	//  non-XRP: uSrcAccountID (for any issuer) or another account with trust node.
	const STAmount&		saMaxAmountReq,				// --> -1 = no limit.

	// Issuer:
	//      XRP: ACCOUNT_XRP
	//  non-XRP: uDstAccountID (for any issuer) or another account with trust node.
	const STAmount&		saDstAmountReq,

	const uint160&		uDstAccountID,
	const uint160&		uSrcAccountID,
	const STPathSet&	spsPaths,
    const bool			bPartialPayment,
    const bool			bLimitQuality,
    const bool			bNoRippleDirect,
	const bool			bStandAlone,				// True, not to delete unfundeds.
	const bool			bOpenLedger
    )
{
	assert(lesActive.isValid());
	RippleCalc	rc(lesActive, bOpenLedger);

	cLog(lsTRACE) << boost::str(boost::format("rippleCalc> saMaxAmountReq=%s saDstAmountReq=%s")
		% saMaxAmountReq
		% saDstAmountReq);

    TER			terResult	= temUNCERTAIN;

	// YYY Might do basic checks on src and dst validity as per doPayment.

    if (bNoRippleDirect && spsPaths.isEmpty())
    {
	    cLog(lsINFO) << "rippleCalc: Invalid transaction: No paths and direct ripple not allowed.";

	    return temRIPPLE_EMPTY;
    }

    // Incrementally search paths.

	// bNoRippleDirect is a slight misnomer, it really means make no ripple default path.
    if (!bNoRippleDirect)
    {
	    // Build a default path.  Use saDstAmountReq and saMaxAmountReq to imply nodes.
	    // XXX Might also make a XRP bridge by default.

	    PathState::pointer	pspDirect	= boost::make_shared<PathState>(saDstAmountReq, saMaxAmountReq);

		if (!pspDirect)
			return temUNKNOWN;

		pspDirect->setExpanded(lesActive, STPath(), uDstAccountID, uSrcAccountID);

		pspDirect->setIndex(vpsExpanded.size());

cLog(lsDEBUG) << boost::str(boost::format("rippleCalc: Build direct: status: %s")
	% transToken(pspDirect->terStatus));
		// Return if malformed.
		if (isTemMalformed(pspDirect->terStatus))
			return pspDirect->terStatus;

		if (tesSUCCESS == pspDirect->terStatus)
		{
			// Had a success.
			terResult	= tesSUCCESS;

			vpsExpanded.push_back(pspDirect);
		}
		else if (terNO_LINE != pspDirect->terStatus)
		{
			terResult	= pspDirect->terStatus;
		}
    }

    cLog(lsTRACE) << "rippleCalc: Paths in set: " << spsPaths.size();

    int	iIndex	= 0;
    BOOST_FOREACH(const STPath& spPath, spsPaths)
    {
	    PathState::pointer pspExpanded	= boost::make_shared<PathState>(saDstAmountReq, saMaxAmountReq);

		if (!pspExpanded)
			return temUNKNOWN;

		cLog(lsTRACE) << boost::str(boost::format("rippleCalc: EXPAND: saDstAmountReq=%s saMaxAmountReq=%s uDstAccountID=%s uSrcAccountID=%s")
				% saDstAmountReq
				% saMaxAmountReq
				% RippleAddress::createHumanAccountID(uDstAccountID)
				% RippleAddress::createHumanAccountID(uSrcAccountID));

		pspExpanded->setExpanded(lesActive, spPath, uDstAccountID, uSrcAccountID);

		cLog(lsDEBUG) << boost::str(boost::format("rippleCalc: Build path: %d: status: %s")
			% ++iIndex
			% transToken(pspExpanded->terStatus));

		// Return, if the path specification was malformed.
		if (isTemMalformed(pspExpanded->terStatus))
			return pspExpanded->terStatus;

		if (tesSUCCESS == pspExpanded->terStatus) {
			terResult	= tesSUCCESS;			// Had a success.

			pspExpanded->setIndex(vpsExpanded.size());

			vpsExpanded.push_back(pspExpanded);
		}
		else if (terNO_LINE != pspExpanded->terStatus)
		{
			terResult	= pspExpanded->terStatus;
		}
    }

    if (tesSUCCESS != terResult)
    {
	    return terResult == temUNCERTAIN ? terNO_LINE : terResult;
	}
    else
    {
	    terResult	= temUNCERTAIN;
    }

	saMaxAmountAct	= STAmount(saMaxAmountReq.getCurrency(), saMaxAmountReq.getIssuer());
	saDstAmountAct	= STAmount(saDstAmountReq.getCurrency(), saDstAmountReq.getIssuer());

    const LedgerEntrySet	lesBase			= lesActive;							// Checkpoint with just fees paid.
    const uint64			uQualityLimit	= bLimitQuality ? STAmount::getRate(saDstAmountReq, saMaxAmountReq) : 0;
	// When processing, don't want to complicate directory walking with deletion.
	std::vector<uint256>	vuUnfundedBecame;										// Offers that became unfunded.

int iPass	= 0;
    while (temUNCERTAIN == terResult)
    {
	    int						iBest			= -1;
	    const LedgerEntrySet	lesCheckpoint	= lesActive;
		int						iDry			= 0;
		bool					bMultiQuality	= false;					// True, if ever computed multi-quality.

	    // Find the best path.
	    BOOST_FOREACH(PathState::ref pspCur, vpsExpanded)
	    {
		    if (pspCur->uQuality)											// Only do active paths.
			{
				bMultiQuality		= 1 == vpsExpanded.size()-iDry,			// Computing the only non-dry path, compute multi-quality.

				pspCur->saInAct		= saMaxAmountAct;						// Update to current amount processed.
				pspCur->saOutAct	= saDstAmountAct;

				tLog(pspCur->saInReq.isPositive() && pspCur->saInAct >= pspCur->saInReq, lsWARNING)
					<< boost::str(boost::format("rippleCalc: DONE: saInAct=%s saInReq=%s")
						% pspCur->saInAct
						% pspCur->saInReq);

				assert(pspCur->saInReq.isNegative() || pspCur->saInAct < pspCur->saInReq);	// Error if done.

				tLog(pspCur->saOutAct >= pspCur->saOutReq, lsWARNING)
					<< boost::str(boost::format("rippleCalc: ALREADY DONE: saOutAct=%s saOutReq=%s")
						% pspCur->saOutAct
						% pspCur->saOutReq);

				assert(pspCur->saOutAct < pspCur->saOutReq);								// Error if done, output met.

				rc.pathNext(pspCur, bMultiQuality, lesCheckpoint, lesActive);	// Compute increment.
				cLog(lsDEBUG) << boost::str(boost::format("rippleCalc: AFTER: mIndex=%d uQuality=%d rate=%s")
					% pspCur->mIndex
					% pspCur->uQuality
					% STAmount::saFromRate(pspCur->uQuality));

				if (!pspCur->uQuality) {
					// Path was dry.

					++iDry;
				}
				else
				{
					tLog(!pspCur->saInPass || !pspCur->saOutPass, lsDEBUG)
						<< boost::str(boost::format("rippleCalc: better: uQuality=%s saInPass=%s saOutPass=%s")
							% STAmount::saFromRate(pspCur->uQuality)
							% pspCur->saInPass
							% pspCur->saOutPass);

					assert(!!pspCur->saInPass && !!pspCur->saOutPass);

					if ((!bLimitQuality || pspCur->uQuality <= uQualityLimit)			// Quality is not limted or increment has allowed quality.
						&& (iBest < 0													// Best is not yet set.
							|| PathState::lessPriority(*vpsExpanded[iBest], *pspCur)))	// Current is better than set.
					{
						cLog(lsDEBUG) << boost::str(boost::format("rippleCalc: better: mIndex=%d uQuality=%s rate=%s saInPass=%s saOutPass=%s")
							% pspCur->mIndex
							% pspCur->uQuality
							% STAmount::saFromRate(pspCur->uQuality)
							% pspCur->saInPass
							% pspCur->saOutPass);

						assert(lesActive.isValid());
						lesActive.swapWith(pspCur->lesEntries);							// For the path, save ledger state.
						lesActive.invalidate();

						iBest	= pspCur->getIndex();
					}
				}
			}
	    }

	    if (sLog(lsDEBUG))
	    {
		    cLog(lsDEBUG) << boost::str(boost::format("rippleCalc: Summary: Pass: %d Dry: %d Paths: %d") % ++iPass % iDry % vpsExpanded.size());
		    BOOST_FOREACH(PathState::ref pspCur, vpsExpanded)
		    {
				cLog(lsDEBUG) << boost::str(boost::format("rippleCalc: Summary: %d rate: %s quality:%d best: %d consumed: %d")
					% pspCur->mIndex
					% STAmount::saFromRate(pspCur->uQuality)
					% pspCur->uQuality
					% (iBest == pspCur->getIndex())
					% pspCur->bConsumed);
			}
		}

	    if (iBest >= 0)
	    {
		    // Apply best path.
			PathState::pointer	pspBest	= vpsExpanded[iBest];

			cLog(lsDEBUG) << boost::str(boost::format("rippleCalc: best: uQuality=%s saInPass=%s saOutPass=%s")
				% STAmount::saFromRate(pspBest->uQuality)
				% pspBest->saInPass
				% pspBest->saOutPass);

		    // Record best pass' offers that became unfunded for deletion on success.
		    vuUnfundedBecame.insert(vuUnfundedBecame.end(), pspBest->vUnfundedBecame.begin(), pspBest->vUnfundedBecame.end());

		    // Record best pass' LedgerEntrySet to build off of and potentially return.
		    assert(pspBest->lesEntries.isValid());
		    lesActive.swapWith(pspBest->lesEntries);
		    pspBest->lesEntries.invalidate();

			saMaxAmountAct	+= pspBest->saInPass;
			saDstAmountAct	+= pspBest->saOutPass;

			if (pspBest->bConsumed || bMultiQuality)
			{
				++iDry;
				pspBest->uQuality	= 0;
			}

		    if (saDstAmountAct == saDstAmountReq)
		    {
				// Done. Delivered requested amount.

			    terResult	= tesSUCCESS;
		    }
		    else if (saDstAmountAct > saDstAmountReq)
			{
				cLog(lsFATAL) << boost::str(boost::format("rippleCalc: TOO MUCH: saDstAmountAct=%s saDstAmountReq=%s")
					% saDstAmountAct
					% saDstAmountReq);

				return tefEXCEPTION;  // TEMPORARY
				assert(false);
			}
		    else if (saMaxAmountAct != saMaxAmountReq && iDry != vpsExpanded.size())
		    {
			    // Have not met requested amount or max send, try to do more. Prepare for next pass.

			    // Merge best pass' umReverse.
			    rc.mumSource.insert(pspBest->umReverse.begin(), pspBest->umReverse.end());

		    }
			else if (!bPartialPayment)
			{
				// Have sent maximum allowed. Partial payment not allowed.

				terResult	= tecPATH_PARTIAL;
			}
			else
			{
				// Have sent maximum allowed. Partial payment allowed.  Success.

				terResult	= tesSUCCESS;
			}
	    }
	    // Not done and ran out of paths.
	    else if (!bPartialPayment)
	    {
		    // Partial payment not allowed.
		    terResult	= tecPATH_PARTIAL;
	    }
	    // Partial payment ok.
	    else if (!saDstAmountAct)
	    {
		    // No payment at all.
		    terResult	= tecPATH_DRY;
	    }
	    else
	    {
		    terResult	= tesSUCCESS;
	    }
    }

	if (!bStandAlone)
	{
		if (tesSUCCESS == terResult)
		{
			// Delete became unfunded offers.
			BOOST_FOREACH(const uint256& uOfferIndex, vuUnfundedBecame)
			{
				if (tesSUCCESS == terResult)
				{
					cLog(lsDEBUG) << "Became unfunded " << uOfferIndex.GetHex();
					terResult = lesActive.offerDelete(uOfferIndex);
				}
			}
		}

		// Delete found unfunded offers.
		BOOST_FOREACH(const uint256& uOfferIndex, rc.musUnfundedFound)
		{
			if (tesSUCCESS == terResult)
<<<<<<< HEAD
			{
				cLog(lsDEBUG) << "Delete unfunded " << uOfferIndex.GetHex();
				terResult = lesActive.offerDelete(uOfferIndex);
			}
=======
				terResult = lesActive.offerDelete(uOfferIndex); // FIXME: This asserted
>>>>>>> 794469fd
		}
	}

	return terResult;
}

//
// Rough cut of automatic bridging.
//

#if 0
// XXX Need to adjust for fees.
// Find offers to satisfy pnDst.
// - Does not adjust any balances as there is at least a forward pass to come.
// --> pnDst.saWanted: currency and amount wanted
// --> pnSrc.saIOURedeem.mCurrency: use this before saIOUIssue, limit to use.
// --> pnSrc.saIOUIssue.mCurrency: use this after saIOURedeem, limit to use.
// <-- pnDst.saReceive
// <-- pnDst.saIOUForgive
// <-- pnDst.saIOUAccept
// <-- terResult : tesSUCCESS = no error and if !bAllowPartial complelely satisfied wanted.
// <-> usOffersDeleteAlways:
// <-> usOffersDeleteOnSuccess:
TER calcOfferFill(PaymentNode& pnSrc, PaymentNode& pnDst, bool bAllowPartial)
{
	TER	terResult;

	if (pnDst.saWanted.isNative())
	{
		// Transfer XRP.

		STAmount	saSrcFunds	= pnSrc.saAccount->accountHolds(pnSrc.saAccount, uint160(0), uint160(0));

		if (saSrcFunds && (bAllowPartial || saSrcFunds > pnDst.saWanted))
		{
			pnSrc.saSend	= min(saSrcFunds, pnDst.saWanted);
			pnDst.saReceive	= pnSrc.saSend;
		}
		else
		{
			terResult	= terINSUF_PATH;
		}
	}
	else
	{
		// Ripple funds.

		// Redeem to limit.
		terResult	= calcOfferFill(
			accountHolds(pnSrc.saAccount, pnDst.saWanted.getCurrency(), pnDst.saWanted.getIssuer()),
			pnSrc.saIOURedeem,
			pnDst.saIOUForgive,
			bAllowPartial);

		if (tesSUCCESS == terResult)
		{
			// Issue to wanted.
			terResult	= calcOfferFill(
				pnDst.saWanted,		// As much as wanted is available, limited by credit limit.
				pnSrc.saIOUIssue,
				pnDst.saIOUAccept,
				bAllowPartial);
		}

		if (tesSUCCESS == terResult && !bAllowPartial)
		{
			STAmount	saTotal	= pnDst.saIOUForgive	+ pnSrc.saIOUAccept;

			if (saTotal != saWanted)
				terResult	= terINSUF_PATH;
		}
	}

	return terResult;
}
#endif

#if 0
// Get the next offer limited by funding.
// - Stop when becomes unfunded.
void TransactionEngine::calcOfferBridgeNext(
	const uint256&		uBookRoot,		// --> Which order book to look in.
	const uint256&		uBookEnd,		// --> Limit of how far to look.
	uint256&			uBookDirIndex,	// <-> Current directory. <-- 0 = no offer available.
	uint64&				uBookDirNode,	// <-> Which node. 0 = first.
	unsigned int&		uBookDirEntry,	// <-> Entry in node. 0 = first.
	STAmount&			saOfferIn,		// <-- How much to pay in, fee inclusive, to get saOfferOut out.
	STAmount&			saOfferOut		// <-- How much offer pays out.
	)
{
	saOfferIn		= 0;	// XXX currency & issuer
	saOfferOut		= 0;	// XXX currency & issuer

	bool			bDone	= false;

	while (!bDone)
	{
		uint256			uOfferIndex;

		// Get uOfferIndex.
		mNodes.dirNext(uBookRoot, uBookEnd, uBookDirIndex, uBookDirNode, uBookDirEntry, uOfferIndex);

		SLE::pointer	sleOffer		= entryCache(ltOFFER, uOfferIndex);

		uint160			uOfferOwnerID	= sleOffer->getFieldAccount160(sfAccount);
		STAmount		saOfferPays		= sleOffer->getFieldAmount(sfTakerGets);
		STAmount		saOfferGets		= sleOffer->getFieldAmount(sfTakerPays);

		if (sleOffer->isFieldPresent(sfExpiration) && sleOffer->getFieldU32(sfExpiration) <= mLedger->getParentCloseTimeNC())
		{
			// Offer is expired.
			cLog(lsINFO) << "calcOfferFirst: encountered expired offer";
		}
		else
		{
			STAmount		saOfferFunds	= accountFunds(uOfferOwnerID, saOfferPays);
			// Outbound fees are paid by offer owner.
			// XXX Calculate outbound fee rate.

			if (saOfferPays.isNative())
			{
				// No additional fees for XRP.

				nothing();
			}
			else if (saOfferPays.getIssuer() == uOfferOwnerID)
			{
				// Offerer is issue own IOUs.
				// No fees at this exact point, XXX receiving node may charge a fee.
				// XXX Make sure has a credit line with receiver, limit by credit line.

				nothing();
				// XXX Broken - could be issuing or redeeming or both.
			}
			else
			{
				// Offer must be redeeming IOUs.

				// No additional
				// XXX Broken
			}

			if (!saOfferFunds.isPositive())
			{
				// Offer is unfunded.
				cLog(lsINFO) << "calcOfferFirst: offer unfunded: delete";
			}
			else if (saOfferFunds >= saOfferPays)
			{
				// Offer fully funded.

				// Account transferring funds in to offer always pays inbound fees.

				saOfferIn	= saOfferGets;	// XXX Add in fees?

				saOfferOut	= saOfferPays;

				bDone		= true;
			}
			else
			{
				// Offer partially funded.

				// saOfferIn/saOfferFunds = saOfferGets/saOfferPays
				// XXX Round such that all saOffer funds are exhausted.
				saOfferIn	= (saOfferFunds*saOfferGets)/saOfferPays; // XXX Add in fees?
				saOfferOut	= saOfferFunds;

				bDone		= true;
			}
		}

		if (!bDone)
		{
			// musUnfundedFound.insert(uOfferIndex);
		}
	}
	while (bNext);
}
#endif

#if 0
// If either currency is not XRP, then also calculates vs XRP bridge.
// --> saWanted: Limit of how much is wanted out.
// <-- saPay: How much to pay into the offer.
// <-- saGot: How much to the offer pays out.  Never more than saWanted.
// Given two value's enforce a minimum:
// - reverse: prv is maximum to pay in (including fee) - cur is what is wanted: generally, minimizing prv
// - forward: prv is actual amount to pay in (including fee) - cur is what is wanted: generally, minimizing cur
// Value in is may be rippled or credited from limbo. Value out is put in limbo.
// If next is an offer, the amount needed is in cur redeem.
// XXX What about account mentioned multiple times via offers?
void TransactionEngine::calcNodeOffer(
	bool			bForward,
	bool			bMultiQuality,	// True, if this is the only active path: we can do multiple qualities in this pass.
	const uint160&	uPrvAccountID,	// If 0, then funds from previous offers limbo
	const uint160&	uPrvCurrencyID,
	const uint160&	uPrvIssuerID,
	const uint160&	uCurCurrencyID,
	const uint160&	uCurIssuerID,

	const STAmount& uPrvRedeemReq,	// --> In limit.
	STAmount&		uPrvRedeemAct,	// <-> In limit achieved.
	const STAmount& uCurRedeemReq,	// --> Out limit. Driver when uCurIssuerID == uNxtIssuerID (offer would redeem to next)
	STAmount&		uCurRedeemAct,	// <-> Out limit achieved.

	const STAmount& uCurIssueReq,	// --> In limit.
	STAmount&		uCurIssueAct,	// <-> In limit achieved.
	const STAmount& uCurIssueReq,	// --> Out limit. Driver when uCurIssueReq != uNxtIssuerID (offer would effectively issue or transfer to next)
	STAmount&		uCurIssueAct,	// <-> Out limit achieved.

	STAmount& saPay,
	STAmount& saGot
	) const
{
	TER	terResult	= temUNKNOWN;

	// Direct: not bridging via XRP
	bool			bDirectNext	= true;		// True, if need to load.
	uint256			uDirectQuality;
	uint256			uDirectTip	= Ledger::getBookBase(uGetsCurrency, uGetsIssuerID, uPaysCurrency, uPaysIssuerID);
	uint256			uDirectEnd	= Ledger::getQualityNext(uDirectTip);

	// Bridging: bridging via XRP
	bool			bBridge		= true;		// True, if bridging active. False, missing an offer.
	uint256			uBridgeQuality;
	STAmount		saBridgeIn;				// Amount available.
	STAmount		saBridgeOut;

	bool			bInNext		= true;		// True, if need to load.
	STAmount		saInIn;					// Amount available. Consumed in loop. Limited by offer funding.
	STAmount		saInOut;
	uint256			uInTip;					// Current entry.
	uint256			uInEnd;
	unsigned int	uInEntry;

	bool			bOutNext	= true;
	STAmount		saOutIn;
	STAmount		saOutOut;
	uint256			uOutTip;
	uint256			uOutEnd;
	unsigned int	uOutEntry;

	saPay.zero();
	saPay.setCurrency(uPrvCurrencyID);
	saPay.setIssuer(uPrvIssuerID);

	saNeed	= saWanted;

	if (!uCurCurrencyID && !uPrvCurrencyID)
	{
		// Bridging: Neither currency is XRP.
		uInTip		= Ledger::getBookBase(uPrvCurrencyID, uPrvIssuerID, CURRENCY_XRP, ACCOUNT_XRP);
		uInEnd		= Ledger::getQualityNext(uInTip);
		uOutTip		= Ledger::getBookBase(CURRENCY_XRP, ACCOUNT_XRP, uCurCurrencyID, uCurIssuerID);
		uOutEnd		= Ledger::getQualityNext(uInTip);
	}

	// Find our head offer.

	bool		bRedeeming		= false;
	bool		bIssuing		= false;

	// The price varies as we change between issuing and transferring, so unless bMultiQuality, we must stick with a mode once it
	// is determined.

	if (bBridge && (bInNext || bOutNext))
	{
		// Bridging and need to calculate next bridge rate.
		// A bridge can consist of multiple offers. As offers are consumed, the effective rate changes.

		if (bInNext)
		{
//					sleInDir	= entryCache(ltDIR_NODE, mLedger->getNextLedgerIndex(uInIndex, uInEnd));
			// Get the next funded offer.
			offerBridgeNext(uInIndex, uInEnd, uInEntry, saInIn, saInOut);	// Get offer limited by funding.
			bInNext		= false;
		}

		if (bOutNext)
		{
//					sleOutDir	= entryCache(ltDIR_NODE, mLedger->getNextLedgerIndex(uOutIndex, uOutEnd));
			offerNext(uOutIndex, uOutEnd, uOutEntry, saOutIn, saOutOut);
			bOutNext	= false;
		}

		if (!uInIndex || !uOutIndex)
		{
			bBridge	= false;	// No more offers to bridge.
		}
		else
		{
			// Have bridge in and out entries.
			// Calculate bridge rate.  Out offer pay ripple fee.  In offer fee is added to in cost.

			saBridgeOut.zero();

			if (saInOut < saOutIn)
			{
				// Limit by in.

				// XXX Need to include fees in saBridgeIn.
				saBridgeIn	= saInIn;	// All of in
				// Limit bridge out: saInOut/saBridgeOut = saOutIn/saOutOut
				// Round such that we would take all of in offer, otherwise would have leftovers.
				saBridgeOut	= (saInOut * saOutOut) / saOutIn;
			}
			else if (saInOut > saOutIn)
			{
				// Limit by out, if at all.

				// XXX Need to include fees in saBridgeIn.
				// Limit bridge in:saInIn/saInOuts = aBridgeIn/saOutIn
				// Round such that would take all of out offer.
				saBridgeIn	= (saInIn * saOutIn) / saInOuts;
				saBridgeOut	= saOutOut;		// All of out.
			}
			else
			{
				// Entries match,

				// XXX Need to include fees in saBridgeIn.
				saBridgeIn	= saInIn;	// All of in
				saBridgeOut	= saOutOut;	// All of out.
			}

			uBridgeQuality	= STAmount::getRate(saBridgeIn, saBridgeOut);	// Inclusive of fees.
		}
	}

	if (bBridge)
	{
		bUseBridge	= !uDirectTip || (uBridgeQuality < uDirectQuality)
	}
	else if (!!uDirectTip)
	{
		bUseBridge	= false
	}
	else
	{
		// No more offers. Declare success, even if none returned.
		saGot		= saWanted-saNeed;
		terResult	= tesSUCCESS;
	}

	if (tesSUCCESS != terResult)
	{
		STAmount&	saAvailIn	= bUseBridge ? saBridgeIn : saDirectIn;
		STAmount&	saAvailOut	= bUseBridge ? saBridgeOut : saDirectOut;

		if (saAvailOut > saNeed)
		{
			// Consume part of offer. Done.

			saNeed	= 0;
			saPay	+= (saNeed*saAvailIn)/saAvailOut; // Round up, prefer to pay more.
		}
		else
		{
			// Consume entire offer.

			saNeed	-= saAvailOut;
			saPay	+= saAvailIn;

			if (bUseBridge)
			{
				// Consume bridge out.
				if (saOutOut == saAvailOut)
				{
					// Consume all.
					saOutOut	= 0;
					saOutIn		= 0;
					bOutNext	= true;
				}
				else
				{
					// Consume portion of bridge out, must be consuming all of bridge in.
					// saOutIn/saOutOut = saSpent/saAvailOut
					// Round?
					saOutIn		-= (saOutIn*saAvailOut)/saOutOut;
					saOutOut	-= saAvailOut;
				}

				// Consume bridge in.
				if (saOutIn == saAvailIn)
				{
					// Consume all.
					saInOut		= 0;
					saInIn		= 0;
					bInNext		= true;
				}
				else
				{
					// Consume portion of bridge in, must be consuming all of bridge out.
					// saInIn/saInOut = saAvailIn/saPay
					// Round?
					saInOut	-= (saInOut*saAvailIn)/saInIn;
					saInIn	-= saAvailIn;
				}
			}
			else
			{
				bDirectNext	= true;
			}
		}
	}
}
#endif

// vim:ts=4<|MERGE_RESOLUTION|>--- conflicted
+++ resolved
@@ -2155,16 +2155,13 @@
 				% psCur.saOutAct
 				% psCur.saOutReq);
 
-<<<<<<< HEAD
 			if (!saCurWantedReq.isPositive())
 			{ // TEMPORARY emergency fix
+				cLog(lsFATAL) << "CurWantReq was not positive";
 				return tefEXCEPTION;
 			}
 
-			assert(saCurWantedReq.isPositive());
-=======
 			assert(saCurWantedReq.isPositive()); // FIXME: We got one of these
->>>>>>> 794469fd
 
 			// Rate: quality in : 1.0
 			calcNodeRipple(uQualityIn, QUALITY_ONE, saPrvDeliverReq, saCurWantedReq, saPrvDeliverAct, saCurWantedAct, uRateMax);
@@ -3043,14 +3040,10 @@
 		BOOST_FOREACH(const uint256& uOfferIndex, rc.musUnfundedFound)
 		{
 			if (tesSUCCESS == terResult)
-<<<<<<< HEAD
 			{
 				cLog(lsDEBUG) << "Delete unfunded " << uOfferIndex.GetHex();
 				terResult = lesActive.offerDelete(uOfferIndex);
 			}
-=======
-				terResult = lesActive.offerDelete(uOfferIndex); // FIXME: This asserted
->>>>>>> 794469fd
 		}
 	}
 
