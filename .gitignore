--- conflicted
+++ resolved
@@ -78,10 +78,9 @@
 # Build Log
 rippled-build.log
 
-<<<<<<< HEAD
 # Profiling data
 gmon.out
-=======
+
 # Eclipse CDT project files
 /.cproject
 /.externalToolBuilders
@@ -89,5 +88,4 @@
 /.settings
 
 # ignore vagrant files
-.vagrant
->>>>>>> 4efa5298
+.vagrant