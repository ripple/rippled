//  Copyright (c) 2013, Facebook, Inc.  All rights reserved.
//  This source code is licensed under the BSD-style license found in the
//  LICENSE file in the root directory of this source tree. An additional grant
//  of patent rights can be found in the PATENTS file in the same directory.
//
// Copyright (c) 2011 The LevelDB Authors. All rights reserved.
// Use of this source code is governed by a BSD-style license that can be
// found in the LICENSE file. See the AUTHORS file for names of contributors.

#include "db/db_impl.h"

#include <algorithm>
#include <climits>
#include <cstdio>
#include <set>
#include <stdexcept>
#include <stdint.h>
#include <string>
#include <unordered_set>
#include <unordered_map>
#include <utility>
#include <vector>

#include "db/builder.h"
#include "db/db_iter.h"
#include "db/dbformat.h"
#include "db/filename.h"
#include "db/log_reader.h"
#include "db/log_writer.h"
#include "db/memtable.h"
#include "db/memtable_list.h"
#include "db/merge_context.h"
#include "db/merge_helper.h"
#include "db/prefix_filter_iterator.h"
#include "db/table_cache.h"
#include "db/table_properties_collector.h"
#include "db/tailing_iter.h"
#include "db/transaction_log_impl.h"
#include "db/version_set.h"
#include "db/write_batch_internal.h"
#include "port/port.h"
#include "rocksdb/cache.h"
#include "rocksdb/compaction_filter.h"
#include "rocksdb/db.h"
#include "rocksdb/env.h"
#include "rocksdb/merge_operator.h"
#include "rocksdb/statistics.h"
#include "rocksdb/status.h"
#include "rocksdb/table.h"
#include "table/block.h"
#include "table/block_based_table_factory.h"
#include "table/merger.h"
#include "table/table_builder.h"
#include "table/two_level_iterator.h"
#include "util/auto_roll_logger.h"
#include "util/autovector.h"
#include "util/build_version.h"
#include "util/coding.h"
#include "util/hash_skiplist_rep.h"
#include "util/logging.h"
#include "util/mutexlock.h"
#include "util/perf_context_imp.h"
#include "util/stop_watch.h"

namespace rocksdb {

const std::string default_column_family_name("default");

void DumpLeveldbBuildVersion(Logger * log);

// Information kept for every waiting writer
struct DBImpl::Writer {
  Status status;
  WriteBatch* batch;
  bool sync;
  bool disableWAL;
  bool done;
  port::CondVar cv;

  explicit Writer(port::Mutex* mu) : cv(mu) { }
};

struct DBImpl::CompactionState {
  Compaction* const compaction;

  // If there were two snapshots with seq numbers s1 and
  // s2 and s1 < s2, and if we find two instances of a key k1 then lies
  // entirely within s1 and s2, then the earlier version of k1 can be safely
  // deleted because that version is not visible in any snapshot.
  std::vector<SequenceNumber> existing_snapshots;

  // Files produced by compaction
  struct Output {
    uint64_t number;
    uint64_t file_size;
    InternalKey smallest, largest;
    SequenceNumber smallest_seqno, largest_seqno;
  };
  std::vector<Output> outputs;
  std::list<uint64_t> allocated_file_numbers;

  // State kept for output being generated
  unique_ptr<WritableFile> outfile;
  unique_ptr<TableBuilder> builder;

  uint64_t total_bytes;

  Output* current_output() { return &outputs[outputs.size()-1]; }

  explicit CompactionState(Compaction* c)
      : compaction(c),
        total_bytes(0) {
  }

  // Create a client visible context of this compaction
  CompactionFilter::Context GetFilterContext() {
    CompactionFilter::Context context;
    context.is_full_compaction = compaction->IsFullCompaction();
    context.is_manual_compaction = compaction->IsManualCompaction();
    return context;
  }
};

namespace {
// Fix user-supplied options to be reasonable
template <class T, class V>
static void ClipToRange(T* ptr, V minvalue, V maxvalue) {
  if (static_cast<V>(*ptr) > maxvalue) *ptr = maxvalue;
  if (static_cast<V>(*ptr) < minvalue) *ptr = minvalue;
}
}  // anonymous namespace

Options SanitizeOptions(const std::string& dbname,
                        const InternalKeyComparator* icmp,
                        const InternalFilterPolicy* ipolicy,
                        const Options& src) {
  auto db_options = SanitizeOptions(dbname, DBOptions(src));
  auto cf_options = SanitizeOptions(icmp, ipolicy, ColumnFamilyOptions(src));
  return Options(db_options, cf_options);
}

DBOptions SanitizeOptions(const std::string& dbname, const DBOptions& src) {
  DBOptions result = src;
  // result.max_open_files means an "infinite" open files.
  if (result.max_open_files != -1) {
    ClipToRange(&result.max_open_files, 20, 1000000);
  }
  if (result.max_background_flushes == 0) {
    result.max_background_flushes = 1;
  }

  if (result.info_log == nullptr) {
    Status s = CreateLoggerFromOptions(dbname, result.db_log_dir, src.env,
                                       result, &result.info_log);
    if (!s.ok()) {
      // No place suitable for logging
      result.info_log = nullptr;
    }
  }

  if (result.wal_dir.empty()) {
    // Use dbname as default
    result.wal_dir = dbname;
  }

  return result;
}

CompressionType GetCompressionType(const Options& options, int level,
                                   const bool enable_compression) {
  if (!enable_compression) {
    // disable compression
    return kNoCompression;
  }
  // If the use has specified a different compression level for each level,
  // then pick the compresison for that level.
  if (!options.compression_per_level.empty()) {
    const int n = options.compression_per_level.size() - 1;
    // It is possible for level_ to be -1; in that case, we use level
    // 0's compression.  This occurs mostly in backwards compatibility
    // situations when the builder doesn't know what level the file
    // belongs to.  Likewise, if level_ is beyond the end of the
    // specified compression levels, use the last value.
    return options.compression_per_level[std::max(0, std::min(level, n))];
  } else {
    return options.compression;
  }
}

CompressionType GetCompressionFlush(const Options& options) {
  // Compressing memtable flushes might not help unless the sequential load
  // optimization is used for leveled compaction. Otherwise the CPU and
  // latency overhead is not offset by saving much space.

  bool can_compress;

  if  (options.compaction_style == kCompactionStyleUniversal) {
    can_compress =
        (options.compaction_options_universal.compression_size_percent < 0);
  } else {
    // For leveled compress when min_level_to_compress == 0.
    can_compress = (GetCompressionType(options, 0, true) != kNoCompression);
  }

  if (can_compress) {
    return options.compression;
  } else {
    return kNoCompression;
  }
}

DBImpl::DBImpl(const DBOptions& options, const std::string& dbname)
    : env_(options.env),
      dbname_(dbname),
      options_(SanitizeOptions(dbname, options)),
      db_lock_(nullptr),
      mutex_(options.use_adaptive_mutex),
      shutting_down_(nullptr),
      bg_cv_(&mutex_),
      logfile_number_(0),
      default_cf_handle_(nullptr),
      tmp_batch_(),
      bg_compaction_scheduled_(0),
      bg_manual_only_(0),
      bg_flush_scheduled_(0),
      bg_logstats_scheduled_(false),
      manual_compaction_(nullptr),
      logger_(nullptr),
      disable_delete_obsolete_files_(0),
      delete_obsolete_files_last_run_(options.env->NowMicros()),
      purge_wal_files_last_run_(0),
      last_stats_dump_time_microsec_(0),
      default_interval_to_delete_obsolete_WAL_(600),
      flush_on_destroy_(false),
      delayed_writes_(0),
      storage_options_(options),
      bg_work_gate_closed_(false),
      refitting_level_(false) {

  env_->GetAbsolutePath(dbname, &db_absolute_path_);

  // Reserve ten files or so for other uses and give the rest to TableCache.
  // Give a large number for setting of "infinite" open files.
  const int table_cache_size =
      (options_.max_open_files == -1) ? 4194304 : options_.max_open_files - 10;
  // Reserve ten files or so for other uses and give the rest to TableCache.
  table_cache_ =
      NewLRUCache(table_cache_size, options_.table_cache_numshardbits,
                  options_.table_cache_remove_scan_count_limit);

  versions_.reset(
      new VersionSet(dbname_, &options_, storage_options_, table_cache_.get()));
  column_family_memtables_.reset(
      new ColumnFamilyMemTablesImpl(versions_->GetColumnFamilySet()));

  DumpLeveldbBuildVersion(options_.info_log.get());
  options_.Dump(options_.info_log.get());

  char name[100];
  Status s = env_->GetHostName(name, 100L);
  if (s.ok()) {
    host_name_ = name;
  } else {
    Log(options_.info_log, "Can't get hostname, use localhost as host name.");
    host_name_ = "localhost";
  }
  last_log_ts = 0;

  LogFlush(options_.info_log);
}

DBImpl::~DBImpl() {
  // Wait for background work to finish
  mutex_.Lock();
  if (flush_on_destroy_) {
    autovector<ColumnFamilyData*> to_delete;
    for (auto cfd : *versions_->GetColumnFamilySet()) {
      if (cfd->mem()->GetFirstSequenceNumber() != 0) {
        cfd->Ref();
        mutex_.Unlock();
        FlushMemTable(cfd, FlushOptions());
        mutex_.Lock();
        if (cfd->Unref()) {
          to_delete.push_back(cfd);
        }
      }
    }
    for (auto cfd : to_delete) {
      delete cfd;
    }
  }
  shutting_down_.Release_Store(this);  // Any non-nullptr value is ok
  while (bg_compaction_scheduled_ ||
         bg_flush_scheduled_ ||
         bg_logstats_scheduled_) {
    bg_cv_.Wait();
  }
  mutex_.Unlock();
  if (default_cf_handle_ != nullptr) {
    // we need to delete handle outside of lock because it does its own locking
    delete default_cf_handle_;
  }

  if (db_lock_ != nullptr) {
    env_->UnlockFile(db_lock_);
  }

  // versions need to be destroyed before table_cache since it can hold
  // references to table_cache.
  versions_.reset();

  LogFlush(options_.info_log);
}

// Do not flush and close database elegantly. Simulate a crash.
void DBImpl::TEST_Destroy_DBImpl() {
  // ensure that no new memtable flushes can occur
  flush_on_destroy_ = false;

  // wait till all background compactions are done.
  mutex_.Lock();
  while (bg_compaction_scheduled_ ||
         bg_flush_scheduled_ ||
         bg_logstats_scheduled_) {
    bg_cv_.Wait();
  }

  // Prevent new compactions from occuring.
  bg_work_gate_closed_ = true;
  const int LargeNumber = 10000000;
  bg_compaction_scheduled_ += LargeNumber;

  mutex_.Unlock();
  LogFlush(options_.info_log);

  // force release the lock file.
  if (db_lock_ != nullptr) {
    env_->UnlockFile(db_lock_);
  }

  log_.reset();
  versions_.reset();
  table_cache_.reset();
}

uint64_t DBImpl::TEST_Current_Manifest_FileNo() {
  return versions_->ManifestFileNumber();
}

Status DBImpl::NewDB() {
  VersionEdit new_db;
  new_db.SetLogNumber(0);
  new_db.SetNextFile(2);
  new_db.SetLastSequence(0);

  const std::string manifest = DescriptorFileName(dbname_, 1);
  unique_ptr<WritableFile> file;
  Status s = env_->NewWritableFile(manifest, &file, storage_options_);
  if (!s.ok()) {
    return s;
  }
  file->SetPreallocationBlockSize(options_.manifest_preallocation_size);
  {
    log::Writer log(std::move(file));
    std::string record;
    new_db.EncodeTo(&record);
    s = log.AddRecord(record);
  }
  if (s.ok()) {
    // Make "CURRENT" file that points to the new manifest file.
    s = SetCurrentFile(env_, dbname_, 1);
  } else {
    env_->DeleteFile(manifest);
  }
  return s;
}

void DBImpl::MaybeIgnoreError(Status* s) const {
  if (s->ok() || options_.paranoid_checks) {
    // No change needed
  } else {
    Log(options_.info_log, "Ignoring error %s", s->ToString().c_str());
    *s = Status::OK();
  }
}

const Status DBImpl::CreateArchivalDirectory() {
  if (options_.WAL_ttl_seconds > 0 || options_.WAL_size_limit_MB > 0) {
    std::string archivalPath = ArchivalDirectory(options_.wal_dir);
    return env_->CreateDirIfMissing(archivalPath);
  }
  return Status::OK();
}

void DBImpl::PrintStatistics() {
  auto dbstats = options_.statistics.get();
  if (dbstats) {
    Log(options_.info_log,
        "STATISTCS:\n %s",
        dbstats->ToString().c_str());
  }
}

void DBImpl::MaybeDumpStats() {
  if (options_.stats_dump_period_sec == 0) return;

  const uint64_t now_micros = env_->NowMicros();

  if (last_stats_dump_time_microsec_ +
      options_.stats_dump_period_sec * 1000000
      <= now_micros) {
    // Multiple threads could race in here simultaneously.
    // However, the last one will update last_stats_dump_time_microsec_
    // atomically. We could see more than one dump during one dump
    // period in rare cases.
    last_stats_dump_time_microsec_ = now_micros;
    std::string stats;
    GetProperty("rocksdb.stats", &stats);
    Log(options_.info_log, "%s", stats.c_str());
    PrintStatistics();
  }
}

// Returns the list of live files in 'sst_live' and the list
// of all files in the filesystem in 'candidate_files'.
// no_full_scan = true -- never do the full scan using GetChildren()
// force = false -- don't force the full scan, except every
//  options_.delete_obsolete_files_period_micros
// force = true -- force the full scan
void DBImpl::FindObsoleteFiles(DeletionState& deletion_state,
                               bool force,
                               bool no_full_scan) {
  mutex_.AssertHeld();

  // if deletion is disabled, do nothing
  if (disable_delete_obsolete_files_ > 0) {
    return;
  }

  bool doing_the_full_scan = false;

  // logic for figurint out if we're doing the full scan
  if (no_full_scan) {
    doing_the_full_scan = false;
  } else if (force || options_.delete_obsolete_files_period_micros == 0) {
    doing_the_full_scan = true;
  } else {
    const uint64_t now_micros = env_->NowMicros();
    if (delete_obsolete_files_last_run_ +
        options_.delete_obsolete_files_period_micros < now_micros) {
      doing_the_full_scan = true;
      delete_obsolete_files_last_run_ = now_micros;
    }
  }

  // get obsolete files
  versions_->GetObsoleteFiles(&deletion_state.sst_delete_files);

  // store the current filenum, lognum, etc
  deletion_state.manifest_file_number = versions_->ManifestFileNumber();
  deletion_state.log_number = versions_->MinLogNumber();
  deletion_state.prev_log_number = versions_->PrevLogNumber();

  if (!doing_the_full_scan && !deletion_state.HaveSomethingToDelete()) {
    // avoid filling up sst_live if we're sure that we
    // are not going to do the full scan and that we don't have
    // anything to delete at the moment
    return;
  }

  // don't delete live files
  deletion_state.sst_live.assign(pending_outputs_.begin(),
                                 pending_outputs_.end());
  versions_->AddLiveFiles(&deletion_state.sst_live);

  if (doing_the_full_scan) {
    // set of all files in the directory. We'll exclude files that are still
    // alive in the subsequent processings.
    env_->GetChildren(
        dbname_, &deletion_state.candidate_files
    ); // Ignore errors

    //Add log files in wal_dir
    if (options_.wal_dir != dbname_) {
      std::vector<std::string> log_files;
      env_->GetChildren(options_.wal_dir, &log_files); // Ignore errors
      deletion_state.candidate_files.insert(
        deletion_state.candidate_files.end(),
        log_files.begin(),
        log_files.end()
      );
    }
  }
}

// Diffs the files listed in filenames and those that do not
// belong to live files are posibly removed. Also, removes all the
// files in sst_delete_files and log_delete_files.
// It is not necessary to hold the mutex when invoking this method.
void DBImpl::PurgeObsoleteFiles(DeletionState& state) {
  // check if there is anything to do
  if (state.candidate_files.empty() &&
      state.sst_delete_files.empty() &&
      state.log_delete_files.empty()) {
    return;
  }

  // this checks if FindObsoleteFiles() was run before. If not, don't do
  // PurgeObsoleteFiles(). If FindObsoleteFiles() was run, we need to also
  // run PurgeObsoleteFiles(), even if disable_delete_obsolete_files_ is true
  if (state.manifest_file_number == 0) {
    return;
  }
  std::vector<std::string> old_log_files;

  // Now, convert live list to an unordered set, WITHOUT mutex held;
  // set is slow.
  std::unordered_set<uint64_t> sst_live(
      state.sst_live.begin(), state.sst_live.end()
  );

  auto& candidate_files = state.candidate_files;
  candidate_files.reserve(
      candidate_files.size() +
      state.sst_delete_files.size() +
      state.log_delete_files.size());
  // We may ignore the dbname when generating the file names.
  const char* kDumbDbName = "";
  for (auto file : state.sst_delete_files) {
    candidate_files.push_back(
        TableFileName(kDumbDbName, file->number).substr(1)
    );
    delete file;
  }

  for (auto file_num : state.log_delete_files) {
    if (file_num > 0) {
      candidate_files.push_back(
          LogFileName(kDumbDbName, file_num).substr(1)
      );
    }
  }

  // dedup state.candidate_files so we don't try to delete the same
  // file twice
  sort(candidate_files.begin(), candidate_files.end());
  candidate_files.erase(
      unique(candidate_files.begin(), candidate_files.end()),
      candidate_files.end()
  );

  for (const auto& to_delete : candidate_files) {
    uint64_t number;
    FileType type;
    // Ignore file if we cannot recognize it.
    if (!ParseFileName(to_delete, &number, &type)) {
      continue;
    }

    bool keep = true;
    switch (type) {
      case kLogFile:
        keep = ((number >= state.log_number) ||
                (number == state.prev_log_number));
        break;
      case kDescriptorFile:
        // Keep my manifest file, and any newer incarnations'
        // (in case there is a race that allows other incarnations)
        keep = (number >= state.manifest_file_number);
        break;
      case kTableFile:
        keep = (sst_live.find(number) != sst_live.end());
        break;
      case kTempFile:
        // Any temp files that are currently being written to must
        // be recorded in pending_outputs_, which is inserted into "live"
        keep = (sst_live.find(number) != sst_live.end());
        break;
      case kInfoLogFile:
        keep = true;
        if (number != 0) {
          old_log_files.push_back(to_delete);
        }
        break;
      case kCurrentFile:
      case kDBLockFile:
      case kIdentityFile:
      case kMetaDatabase:
        keep = true;
        break;
    }

    if (keep) {
      continue;
    }

    if (type == kTableFile) {
      // evict from cache
      TableCache::Evict(table_cache_.get(), number);
    }
    std::string fname = ((type == kLogFile) ? options_.wal_dir : dbname_) +
        "/" + to_delete;
    Log(options_.info_log,
        "Delete type=%d #%lu",
        int(type),
        (unsigned long)number);

    if (type == kLogFile &&
        (options_.WAL_ttl_seconds > 0 || options_.WAL_size_limit_MB > 0)) {
      Status s = env_->RenameFile(fname,
          ArchivedLogFileName(options_.wal_dir, number));
      if (!s.ok()) {
        Log(options_.info_log,
            "RenameFile logfile #%lu FAILED -- %s\n",
            (unsigned long)number, s.ToString().c_str());
      }
    } else {
      Status s = env_->DeleteFile(fname);
      if (!s.ok()) {
        Log(options_.info_log, "Delete type=%d #%lu FAILED -- %s\n",
            int(type), (unsigned long)number, s.ToString().c_str());
      }
    }
  }

  // Delete old info log files.
  size_t old_log_file_count = old_log_files.size();
  // NOTE: Currently we only support log purge when options_.db_log_dir is
  // located in `dbname` directory.
  if (old_log_file_count >= options_.keep_log_file_num &&
      options_.db_log_dir.empty()) {
    std::sort(old_log_files.begin(), old_log_files.end());
    size_t end = old_log_file_count - options_.keep_log_file_num;
    for (unsigned int i = 0; i <= end; i++) {
      std::string& to_delete = old_log_files.at(i);
      // Log(options_.info_log, "Delete type=%d %s\n",
      //     int(kInfoLogFile), to_delete.c_str());
      env_->DeleteFile(dbname_ + "/" + to_delete);
    }
  }
  PurgeObsoleteWALFiles();
  LogFlush(options_.info_log);
}

void DBImpl::DeleteObsoleteFiles() {
  mutex_.AssertHeld();
  DeletionState deletion_state;
  FindObsoleteFiles(deletion_state, true);
  PurgeObsoleteFiles(deletion_state);
}

// 1. Go through all archived files and
//    a. if ttl is enabled, delete outdated files
//    b. if archive size limit is enabled, delete empty files,
//        compute file number and size.
// 2. If size limit is enabled:
//    a. compute how many files should be deleted
//    b. get sorted non-empty archived logs
//    c. delete what should be deleted
void DBImpl::PurgeObsoleteWALFiles() {
  bool const ttl_enabled = options_.WAL_ttl_seconds > 0;
  bool const size_limit_enabled =  options_.WAL_size_limit_MB > 0;
  if (!ttl_enabled && !size_limit_enabled) {
    return;
  }

  int64_t current_time;
  Status s = env_->GetCurrentTime(&current_time);
  if (!s.ok()) {
    Log(options_.info_log, "Can't get current time: %s", s.ToString().c_str());
    assert(false);
    return;
  }
  uint64_t const now_seconds = static_cast<uint64_t>(current_time);
  uint64_t const time_to_check = (ttl_enabled && !size_limit_enabled) ?
    options_.WAL_ttl_seconds / 2 : default_interval_to_delete_obsolete_WAL_;

  if (purge_wal_files_last_run_ + time_to_check > now_seconds) {
    return;
  }

  purge_wal_files_last_run_ = now_seconds;

  std::string archival_dir = ArchivalDirectory(options_.wal_dir);
  std::vector<std::string> files;
  s = env_->GetChildren(archival_dir, &files);
  if (!s.ok()) {
    Log(options_.info_log, "Can't get archive files: %s", s.ToString().c_str());
    assert(false);
    return;
  }

  size_t log_files_num = 0;
  uint64_t log_file_size = 0;

  for (auto& f : files) {
    uint64_t number;
    FileType type;
    if (ParseFileName(f, &number, &type) && type == kLogFile) {
      std::string const file_path = archival_dir + "/" + f;
      if (ttl_enabled) {
        uint64_t file_m_time;
        Status const s = env_->GetFileModificationTime(file_path,
          &file_m_time);
        if (!s.ok()) {
          Log(options_.info_log, "Can't get file mod time: %s: %s",
              file_path.c_str(), s.ToString().c_str());
          continue;
        }
        if (now_seconds - file_m_time > options_.WAL_ttl_seconds) {
          Status const s = env_->DeleteFile(file_path);
          if (!s.ok()) {
            Log(options_.info_log, "Can't delete file: %s: %s",
                file_path.c_str(), s.ToString().c_str());
            continue;
          }
          continue;
        }
      }

      if (size_limit_enabled) {
        uint64_t file_size;
        Status const s = env_->GetFileSize(file_path, &file_size);
        if (!s.ok()) {
          Log(options_.info_log, "Can't get file size: %s: %s",
              file_path.c_str(), s.ToString().c_str());
          return;
        } else {
          if (file_size > 0) {
            log_file_size = std::max(log_file_size, file_size);
            ++log_files_num;
          } else {
            Status s = env_->DeleteFile(file_path);
            if (!s.ok()) {
              Log(options_.info_log, "Can't delete file: %s: %s",
                  file_path.c_str(), s.ToString().c_str());
              continue;
            }
          }
        }
      }
    }
  }

  if (0 == log_files_num || !size_limit_enabled) {
    return;
  }

  size_t const files_keep_num = options_.WAL_size_limit_MB *
    1024 * 1024 / log_file_size;
  if (log_files_num <= files_keep_num) {
    return;
  }

  size_t files_del_num = log_files_num - files_keep_num;
  VectorLogPtr archived_logs;
  AppendSortedWalsOfType(archival_dir, archived_logs, kArchivedLogFile);

  if (files_del_num > archived_logs.size()) {
    Log(options_.info_log, "Trying to delete more archived log files than "
        "exist. Deleting all");
    files_del_num = archived_logs.size();
  }

  for (size_t i = 0; i < files_del_num; ++i) {
    std::string const file_path = archived_logs[i]->PathName();
    Status const s = DeleteFile(file_path);
    if (!s.ok()) {
      Log(options_.info_log, "Can't delete file: %s: %s",
          file_path.c_str(), s.ToString().c_str());
      continue;
    }
  }
}

Status DBImpl::Recover(
    const std::vector<ColumnFamilyDescriptor>& column_families, bool read_only,
    bool error_if_log_file_exist) {
  mutex_.AssertHeld();

  assert(db_lock_ == nullptr);
  if (!read_only) {
    // We call CreateDirIfMissing() as the directory may already exist (if we
    // are reopening a DB), when this happens we don't want creating the
    // directory to cause an error. However, we need to check if creating the
    // directory fails or else we may get an obscure message about the lock
    // file not existing. One real-world example of this occurring is if
    // env->CreateDirIfMissing() doesn't create intermediate directories, e.g.
    // when dbname_ is "dir/db" but when "dir" doesn't exist.
    Status s = env_->CreateDirIfMissing(dbname_);
    if (!s.ok()) {
      return s;
    }

    s = env_->NewDirectory(dbname_, &db_directory_);
    if (!s.ok()) {
      return s;
    }

    s = env_->LockFile(LockFileName(dbname_), &db_lock_);
    if (!s.ok()) {
      return s;
    }

    if (!env_->FileExists(CurrentFileName(dbname_))) {
      if (options_.create_if_missing) {
        // TODO: add merge_operator name check
        s = NewDB();
        if (!s.ok()) {
          return s;
        }
      } else {
        return Status::InvalidArgument(
            dbname_, "does not exist (create_if_missing is false)");
      }
    } else {
      if (options_.error_if_exists) {
        return Status::InvalidArgument(
            dbname_, "exists (error_if_exists is true)");
      }
    }
    // Check for the IDENTITY file and create it if not there
    if (!env_->FileExists(IdentityFileName(dbname_))) {
      s = SetIdentityFile(env_, dbname_);
      if (!s.ok()) {
        return s;
      }
    }
  }

  Status s = versions_->Recover(column_families);
  if (s.ok()) {
    SequenceNumber max_sequence(0);
    default_cf_handle_ = new ColumnFamilyHandleImpl(
        versions_->GetColumnFamilySet()->GetDefault(), this, &mutex_);

    // Recover from all newer log files than the ones named in the
    // descriptor (new log files may have been added by the previous
    // incarnation without registering them in the descriptor).
    //
    // Note that PrevLogNumber() is no longer used, but we pay
    // attention to it in case we are recovering a database
    // produced by an older version of rocksdb.
    const uint64_t min_log = versions_->MinLogNumber();
    const uint64_t prev_log = versions_->PrevLogNumber();
    std::vector<std::string> filenames;
    s = env_->GetChildren(options_.wal_dir, &filenames);
    if (!s.ok()) {
      return s;
    }

    std::vector<uint64_t> logs;
    for (size_t i = 0; i < filenames.size(); i++) {
      uint64_t number;
      FileType type;
      if (ParseFileName(filenames[i], &number, &type)
          && type == kLogFile
          && ((number >= min_log) || (number == prev_log))) {
        logs.push_back(number);
      }
    }

    if (logs.size() > 0 && error_if_log_file_exist) {
      return Status::Corruption(""
          "The db was opened in readonly mode with error_if_log_file_exist"
          "flag but a log file already exists");
    }

    // Recover in the order in which the logs were generated
    std::sort(logs.begin(), logs.end());
    for (const auto& log : logs) {
      // The previous incarnation may not have written any MANIFEST
      // records after allocating this log number.  So we manually
      // update the file number allocation counter in VersionSet.
      versions_->MarkFileNumberUsed(log);
      s = RecoverLogFile(log, &max_sequence, read_only);
    }

    if (s.ok()) {
      if (versions_->LastSequence() < max_sequence) {
        versions_->SetLastSequence(max_sequence);
      }
      SetTickerCount(options_.statistics.get(), SEQUENCE_NUMBER,
                     versions_->LastSequence());
    }
  }

  return s;
}

Status DBImpl::RecoverLogFile(uint64_t log_number, SequenceNumber* max_sequence,
                              bool read_only) {
  struct LogReporter : public log::Reader::Reporter {
    Env* env;
    Logger* info_log;
    const char* fname;
    Status* status;  // nullptr if options_.paranoid_checks==false or
                     //            options_.skip_log_error_on_recovery==true
    virtual void Corruption(size_t bytes, const Status& s) {
      Log(info_log, "%s%s: dropping %d bytes; %s",
          (this->status == nullptr ? "(ignoring error) " : ""),
          fname, static_cast<int>(bytes), s.ToString().c_str());
      if (this->status != nullptr && this->status->ok()) *this->status = s;
    }
  };

  mutex_.AssertHeld();

  std::unordered_map<int, VersionEdit> version_edits;
  // no need to refcount because iteration is under mutex
  for (auto cfd : *versions_->GetColumnFamilySet()) {
    VersionEdit edit;
    edit.SetColumnFamily(cfd->GetID());
    version_edits.insert({cfd->GetID(), edit});
  }

  // Open the log file
  std::string fname = LogFileName(options_.wal_dir, log_number);
  unique_ptr<SequentialFile> file;
  Status status = env_->NewSequentialFile(fname, &file, storage_options_);
  if (!status.ok()) {
    MaybeIgnoreError(&status);
    return status;
  }

  // Create the log reader.
  LogReporter reporter;
  reporter.env = env_;
  reporter.info_log = options_.info_log.get();
  reporter.fname = fname.c_str();
  reporter.status = (options_.paranoid_checks &&
                     !options_.skip_log_error_on_recovery ? &status : nullptr);
  // We intentially make log::Reader do checksumming even if
  // paranoid_checks==false so that corruptions cause entire commits
  // to be skipped instead of propagating bad information (like overly
  // large sequence numbers).
  log::Reader reader(std::move(file), &reporter, true/*checksum*/,
                     0/*initial_offset*/);
  Log(options_.info_log, "Recovering log #%lu",
      (unsigned long) log_number);

  // Read all the records and add to a memtable
  std::string scratch;
  Slice record;
  WriteBatch batch;
  while (reader.ReadRecord(&record, &scratch)) {
    if (record.size() < 12) {
      reporter.Corruption(
          record.size(), Status::Corruption("log record too small"));
      continue;
    }
    WriteBatchInternal::SetContents(&batch, record);

    status = WriteBatchInternal::InsertInto(
        &batch, column_family_memtables_.get(), log_number);

    MaybeIgnoreError(&status);
    if (!status.ok()) {
      return status;
    }
    const SequenceNumber last_seq =
        WriteBatchInternal::Sequence(&batch) +
        WriteBatchInternal::Count(&batch) - 1;
    if (last_seq > *max_sequence) {
      *max_sequence = last_seq;
    }

    if (!read_only) {
      // no need to refcount since client still doesn't have access
      // to the DB and can not drop column families while we iterate
      for (auto cfd : *versions_->GetColumnFamilySet()) {
        if (cfd->mem()->ApproximateMemoryUsage() >
            cfd->options()->write_buffer_size) {
          // If this asserts, it means that InsertInto failed in
          // filtering updates to already-flushed column families
          assert(cfd->GetLogNumber() <= log_number);
          auto iter = version_edits.find(cfd->GetID());
          assert(iter != version_edits.end());
          VersionEdit* edit = &iter->second;
          status = WriteLevel0TableForRecovery(cfd, cfd->mem(), edit);
          // we still want to clear the memtable, even if the recovery failed
          cfd->CreateNewMemtable();
          if (!status.ok()) {
            // Reflect errors immediately so that conditions like full
            // file-systems cause the DB::Open() to fail.
            return status;
          }
        }
      }
    }
  }

  if (!read_only) {
    // no need to refcount since client still doesn't have access
    // to the DB and can not drop column families while we iterate
    for (auto cfd : *versions_->GetColumnFamilySet()) {
      auto iter = version_edits.find(cfd->GetID());
      assert(iter != version_edits.end());
      VersionEdit* edit = &iter->second;

      if (cfd->GetLogNumber() > log_number) {
        // Column family cfd has already flushed the data
        // from log_number. Memtable has to be empty because
        // we filter the updates based on log_number
        // (in WriteBatch::InsertInto)
        assert(cfd->mem()->GetFirstSequenceNumber() == 0);
        assert(edit->NumEntries() == 0);
        continue;
      }

      // flush the final memtable (if non-empty)
      if (cfd->mem()->GetFirstSequenceNumber() != 0) {
        status = WriteLevel0TableForRecovery(cfd, cfd->mem(), edit);
      }
      // we still want to clear the memtable, even if the recovery failed
      cfd->CreateNewMemtable();
      if (!status.ok()) {
        return status;
      }

      // write MANIFEST with update
      // writing log number in the manifest means that any log file
      // with number strongly less than (log_number + 1) is already
      // recovered and should be ignored on next reincarnation.
      // Since we already recovered log_number, we want all logs
      // with numbers `<= log_number` (includes this one) to be ignored
      edit->SetLogNumber(log_number + 1);
      // we must mark the next log number as used, even though it's
      // not actually used. that is because VersionSet assumes
      // VersionSet::next_file_number_ always to be strictly greater than any
      // log
      // number
      versions_->MarkFileNumberUsed(log_number + 1);
      status = versions_->LogAndApply(cfd, edit, &mutex_);
      if (!status.ok()) {
        return status;
      }
    }
  }

  return status;
}

Status DBImpl::WriteLevel0TableForRecovery(ColumnFamilyData* cfd, MemTable* mem,
                                           VersionEdit* edit) {
  mutex_.AssertHeld();
  const uint64_t start_micros = env_->NowMicros();
  FileMetaData meta;
  meta.number = versions_->NewFileNumber();
  pending_outputs_.insert(meta.number);
  Iterator* iter = mem->NewIterator();
  const SequenceNumber newest_snapshot = snapshots_.GetNewest();
  const SequenceNumber earliest_seqno_in_memtable =
    mem->GetFirstSequenceNumber();
  Log(options_.info_log, "Level-0 table #%lu: started",
      (unsigned long) meta.number);

  Status s;
  {
    mutex_.Unlock();
    s = BuildTable(dbname_, env_, *cfd->full_options(), storage_options_,
                   cfd->table_cache(), iter, &meta, cfd->internal_comparator(),
                   newest_snapshot, earliest_seqno_in_memtable,
                   GetCompressionFlush(*cfd->full_options()));
    LogFlush(options_.info_log);
    mutex_.Lock();
  }

  Log(options_.info_log, "Level-0 table #%lu: %lu bytes %s",
      (unsigned long) meta.number,
      (unsigned long) meta.file_size,
      s.ToString().c_str());
  delete iter;

  pending_outputs_.erase(meta.number);

  // Note that if file_size is zero, the file has been deleted and
  // should not be added to the manifest.
  int level = 0;
  if (s.ok() && meta.file_size > 0) {
    edit->AddFile(level, meta.number, meta.file_size,
                  meta.smallest, meta.largest,
                  meta.smallest_seqno, meta.largest_seqno);
  }

  InternalStats::CompactionStats stats;
  stats.micros = env_->NowMicros() - start_micros;
  stats.bytes_written = meta.file_size;
  stats.files_out_levelnp1 = 1;
  cfd->internal_stats()->AddCompactionStats(level, stats);
  RecordTick(options_.statistics.get(), COMPACT_WRITE_BYTES, meta.file_size);
  return s;
}

Status DBImpl::WriteLevel0Table(ColumnFamilyData* cfd,
                                autovector<MemTable*>& mems, VersionEdit* edit,
                                uint64_t* filenumber) {
  mutex_.AssertHeld();
  const uint64_t start_micros = env_->NowMicros();
  FileMetaData meta;
  meta.number = versions_->NewFileNumber();
  *filenumber = meta.number;
  pending_outputs_.insert(meta.number);

  const SequenceNumber newest_snapshot = snapshots_.GetNewest();
  const SequenceNumber earliest_seqno_in_memtable =
    mems[0]->GetFirstSequenceNumber();
  Version* base = cfd->current();
  base->Ref();          // it is likely that we do not need this reference
  Status s;
  {
    mutex_.Unlock();
    std::vector<Iterator*> memtables;
    for (MemTable* m : mems) {
      Log(options_.info_log,
          "Flushing memtable with log file: %lu\n",
          (unsigned long)m->GetLogNumber());
      memtables.push_back(m->NewIterator());
    }
    Iterator* iter = NewMergingIterator(env_, &cfd->internal_comparator(),
                                        &memtables[0], memtables.size());
    Log(options_.info_log, "Level-0 flush table #%lu: started",
        (unsigned long)meta.number);

    s = BuildTable(dbname_, env_, *cfd->full_options(), storage_options_,
                   cfd->table_cache(), iter, &meta, cfd->internal_comparator(),
                   newest_snapshot, earliest_seqno_in_memtable,
                   GetCompressionFlush(*cfd->full_options()));
    LogFlush(options_.info_log);
    delete iter;
    Log(options_.info_log, "Level-0 flush table #%lu: %lu bytes %s",
        (unsigned long) meta.number,
        (unsigned long) meta.file_size,
        s.ToString().c_str());
    if (!options_.disableDataSync) {
      db_directory_->Fsync();
    }
    mutex_.Lock();
  }
  base->Unref();

  // re-acquire the most current version
  base = cfd->current();

  // There could be multiple threads writing to its own level-0 file.
  // The pending_outputs cannot be cleared here, otherwise this newly
  // created file might not be considered as a live-file by another
  // compaction thread that is concurrently deleting obselete files.
  // The pending_outputs can be cleared only after the new version is
  // committed so that other threads can recognize this file as a
  // valid one.
  // pending_outputs_.erase(meta.number);

  // Note that if file_size is zero, the file has been deleted and
  // should not be added to the manifest.
  int level = 0;
  if (s.ok() && meta.file_size > 0) {
    const Slice min_user_key = meta.smallest.user_key();
    const Slice max_user_key = meta.largest.user_key();
    // if we have more than 1 background thread, then we cannot
    // insert files directly into higher levels because some other
    // threads could be concurrently producing compacted files for
    // that key range.
    if (base != nullptr && options_.max_background_compactions <= 1 &&
        cfd->options()->compaction_style == kCompactionStyleLevel) {
      level = base->PickLevelForMemTableOutput(min_user_key, max_user_key);
    }
    edit->AddFile(level, meta.number, meta.file_size,
                  meta.smallest, meta.largest,
                  meta.smallest_seqno, meta.largest_seqno);
  }

  InternalStats::CompactionStats stats;
  stats.micros = env_->NowMicros() - start_micros;
  stats.bytes_written = meta.file_size;
  cfd->internal_stats()->AddCompactionStats(level, stats);
  RecordTick(options_.statistics.get(), COMPACT_WRITE_BYTES, meta.file_size);
  return s;
}

Status DBImpl::FlushMemTableToOutputFile(ColumnFamilyData* cfd,
                                         bool* madeProgress,
                                         DeletionState& deletion_state) {
  mutex_.AssertHeld();
  assert(cfd->imm()->size() != 0);
  assert(cfd->imm()->IsFlushPending());

  // Save the contents of the earliest memtable as a new Table
  uint64_t file_number;
  autovector<MemTable*> mems;
  cfd->imm()->PickMemtablesToFlush(&mems);
  if (mems.empty()) {
    Log(options_.info_log, "Nothing in memstore to flush");
    return Status::OK();
  }

  // record the logfile_number_ before we release the mutex
  // entries mems are (implicitly) sorted in ascending order by their created
  // time. We will use the first memtable's `edit` to keep the meta info for
  // this flush.
  MemTable* m = mems[0];
  VersionEdit* edit = m->GetEdits();
  edit->SetPrevLogNumber(0);
  // SetLogNumber(log_num) indicates logs with number smaller than log_num
  // will no longer be picked up for recovery.
  edit->SetLogNumber(mems.back()->GetNextLogNumber());
  edit->SetColumnFamily(cfd->GetID());

  std::vector<uint64_t> logs_to_delete;
  for (auto mem : mems) {
    logs_to_delete.push_back(mem->GetLogNumber());
  }

  // This will release and re-acquire the mutex.
  Status s = WriteLevel0Table(cfd, mems, edit, &file_number);

  if (s.ok() && shutting_down_.Acquire_Load() && cfd->IsDropped()) {
    s = Status::ShutdownInProgress(
        "Column family closed during memtable flush");
  }

  if (!s.ok()) {
    cfd->imm()->RollbackMemtableFlush(mems, file_number, &pending_outputs_);
    return s;
  }

  // Replace immutable memtable with the generated Table
  s = cfd->imm()->InstallMemtableFlushResults(
      cfd, mems, versions_.get(), &mutex_, options_.info_log.get(), file_number,
      pending_outputs_, &deletion_state.memtables_to_free, db_directory_.get());

  if (s.ok()) {
    InstallSuperVersion(cfd, deletion_state);
    if (madeProgress) {
      *madeProgress = 1;
    }

    MaybeScheduleLogDBDeployStats();

    if (disable_delete_obsolete_files_ == 0) {
      // add to deletion state
      deletion_state.log_delete_files.insert(
          deletion_state.log_delete_files.end(),
          logs_to_delete.begin(),
          logs_to_delete.end());
    }
  }
  return s;
}

Status DBImpl::CompactRange(ColumnFamilyHandle* column_family,
                            const Slice* begin, const Slice* end,
                            bool reduce_level, int target_level) {
  auto cfh = reinterpret_cast<ColumnFamilyHandleImpl*>(column_family);
  auto cfd = cfh->cfd();

  Status s = FlushMemTable(cfd, FlushOptions());
  if (!s.ok()) {
    LogFlush(options_.info_log);
    return s;
  }

  int max_level_with_files = 1;
  {
    MutexLock l(&mutex_);
    Version* base = cfd->current();
    for (int level = 1; level < cfd->NumberLevels(); level++) {
      if (base->OverlapInLevel(level, begin, end)) {
        max_level_with_files = level;
      }
    }
  }
  for (int level = 0; level <= max_level_with_files; level++) {
    // in case the compaction is unversal or if we're compacting the
    // bottom-most level, the output level will be the same as input one
    if (cfd->options()->compaction_style == kCompactionStyleUniversal ||
        level == max_level_with_files) {
      s = RunManualCompaction(cfd, level, level, begin, end);
    } else {
      s = RunManualCompaction(cfd, level, level + 1, begin, end);
    }
    if (!s.ok()) {
      LogFlush(options_.info_log);
      return s;
    }
  }

  if (reduce_level) {
    s = ReFitLevel(cfd, max_level_with_files, target_level);
  }
  LogFlush(options_.info_log);

  return s;
}

// return the same level if it cannot be moved
int DBImpl::FindMinimumEmptyLevelFitting(ColumnFamilyData* cfd, int level) {
  mutex_.AssertHeld();
  Version* current = cfd->current();
  int minimum_level = level;
  for (int i = level - 1; i > 0; --i) {
    // stop if level i is not empty
    if (current->NumLevelFiles(i) > 0) break;
    // stop if level i is too small (cannot fit the level files)
    if (cfd->compaction_picker()->MaxBytesForLevel(i) <
        current->NumLevelBytes(level)) {
      break;
    }

    minimum_level = i;
  }
  return minimum_level;
}

Status DBImpl::ReFitLevel(ColumnFamilyData* cfd, int level, int target_level) {
  assert(level < cfd->NumberLevels());

  SuperVersion* superversion_to_free = nullptr;
  SuperVersion* new_superversion = new SuperVersion();

  mutex_.Lock();

  // only allow one thread refitting
  if (refitting_level_) {
    mutex_.Unlock();
    Log(options_.info_log, "ReFitLevel: another thread is refitting");
    delete new_superversion;
    return Status::NotSupported("another thread is refitting");
  }
  refitting_level_ = true;

  // wait for all background threads to stop
  bg_work_gate_closed_ = true;
  while (bg_compaction_scheduled_ > 0 || bg_flush_scheduled_) {
    Log(options_.info_log,
        "RefitLevel: waiting for background threads to stop: %d %d",
        bg_compaction_scheduled_, bg_flush_scheduled_);
    bg_cv_.Wait();
  }

  // move to a smaller level
  int to_level = target_level;
  if (target_level < 0) {
    to_level = FindMinimumEmptyLevelFitting(cfd, level);
  }

  assert(to_level <= level);

  Status status;
  if (to_level < level) {
    Log(options_.info_log, "Before refitting:\n%s",
        cfd->current()->DebugString().data());

    VersionEdit edit;
    edit.SetColumnFamily(cfd->GetID());
    for (const auto& f : cfd->current()->files_[level]) {
      edit.DeleteFile(level, f->number);
      edit.AddFile(to_level, f->number, f->file_size, f->smallest, f->largest,
                   f->smallest_seqno, f->largest_seqno);
    }
    Log(options_.info_log, "Apply version edit:\n%s",
        edit.DebugString().data());

    status = versions_->LogAndApply(cfd, &edit, &mutex_, db_directory_.get());
    superversion_to_free = cfd->InstallSuperVersion(new_superversion);
    new_superversion = nullptr;

    Log(options_.info_log, "LogAndApply: %s\n", status.ToString().data());

    if (status.ok()) {
      Log(options_.info_log, "After refitting:\n%s",
          cfd->current()->DebugString().data());
    }
  }

  refitting_level_ = false;
  bg_work_gate_closed_ = false;

  mutex_.Unlock();
  delete superversion_to_free;
  delete new_superversion;
  return status;
}

int DBImpl::NumberLevels(ColumnFamilyHandle* column_family) {
  auto cfh = reinterpret_cast<ColumnFamilyHandleImpl*>(column_family);
  return cfh->cfd()->NumberLevels();
}

int DBImpl::MaxMemCompactionLevel(ColumnFamilyHandle* column_family) {
  auto cfh = reinterpret_cast<ColumnFamilyHandleImpl*>(column_family);
  return cfh->cfd()->options()->max_mem_compaction_level;
}

int DBImpl::Level0StopWriteTrigger(ColumnFamilyHandle* column_family) {
  auto cfh = reinterpret_cast<ColumnFamilyHandleImpl*>(column_family);
  return cfh->cfd()->options()->level0_stop_writes_trigger;
}

Status DBImpl::Flush(const FlushOptions& options,
                     ColumnFamilyHandle* column_family) {
  auto cfh = reinterpret_cast<ColumnFamilyHandleImpl*>(column_family);
  return FlushMemTable(cfh->cfd(), options);
}

SequenceNumber DBImpl::GetLatestSequenceNumber() const {
  return versions_->LastSequence();
}

Status DBImpl::GetUpdatesSince(SequenceNumber seq,
                               unique_ptr<TransactionLogIterator>* iter) {

  RecordTick(options_.statistics.get(), GET_UPDATES_SINCE_CALLS);
  if (seq > versions_->LastSequence()) {
    return Status::NotFound(
        "Requested sequence not yet written in the db");
  }
  //  Get all sorted Wal Files.
  //  Do binary search and open files and find the seq number.

  std::unique_ptr<VectorLogPtr> wal_files(new VectorLogPtr);
  Status s = GetSortedWalFiles(*wal_files);
  if (!s.ok()) {
    return s;
  }

  s = RetainProbableWalFiles(*wal_files, seq);
  if (!s.ok()) {
    return s;
  }
  iter->reset(
    new TransactionLogIteratorImpl(options_.wal_dir,
                                   &options_,
                                   storage_options_,
                                   seq,
                                   std::move(wal_files),
                                   this));
  return (*iter)->status();
}

Status DBImpl::RetainProbableWalFiles(VectorLogPtr& all_logs,
                                      const SequenceNumber target) {
  long start = 0; // signed to avoid overflow when target is < first file.
  long end = static_cast<long>(all_logs.size()) - 1;
  // Binary Search. avoid opening all files.
  while (end >= start) {
    long mid = start + (end - start) / 2;  // Avoid overflow.
    SequenceNumber current_seq_num = all_logs.at(mid)->StartSequence();
    if (current_seq_num == target) {
      end = mid;
      break;
    } else if (current_seq_num < target) {
      start = mid + 1;
    } else {
      end = mid - 1;
    }
  }
  size_t start_index = std::max(0l, end); // end could be -ve.
  // The last wal file is always included
  all_logs.erase(all_logs.begin(), all_logs.begin() + start_index);
  return Status::OK();
}

bool DBImpl::CheckWalFileExistsAndEmpty(const WalFileType type,
                                        const uint64_t number) {
  const std::string fname = (type == kAliveLogFile) ?
    LogFileName(options_.wal_dir, number) :
    ArchivedLogFileName(options_.wal_dir, number);
  uint64_t file_size;
  Status s = env_->GetFileSize(fname, &file_size);
  return (s.ok() && (file_size == 0));
}

Status DBImpl::ReadFirstRecord(const WalFileType type, const uint64_t number,
                               WriteBatch* const result) {

  if (type == kAliveLogFile) {
    std::string fname = LogFileName(options_.wal_dir, number);
    Status status = ReadFirstLine(fname, result);
    if (status.ok() || env_->FileExists(fname)) {
      // return OK or any error that is not caused non-existing file
      return status;
    }

    //  check if the file got moved to archive.
    std::string archived_file =
      ArchivedLogFileName(options_.wal_dir, number);
    Status s = ReadFirstLine(archived_file, result);
    if (s.ok() || env_->FileExists(archived_file)) {
      return s;
    }
    return Status::NotFound("Log File has been deleted: " + archived_file);
  } else if (type == kArchivedLogFile) {
    std::string fname = ArchivedLogFileName(options_.wal_dir, number);
    Status status = ReadFirstLine(fname, result);
    return status;
  }
  return Status::NotSupported("File Type Not Known: " + std::to_string(type));
}

Status DBImpl::ReadFirstLine(const std::string& fname,
                             WriteBatch* const batch) {
  struct LogReporter : public log::Reader::Reporter {
    Env* env;
    Logger* info_log;
    const char* fname;

    Status* status;
    bool ignore_error;  // true if options_.paranoid_checks==false
    virtual void Corruption(size_t bytes, const Status& s) {
      Log(info_log, "%s%s: dropping %d bytes; %s",
          (this->ignore_error ? "(ignoring error) " : ""),
          fname, static_cast<int>(bytes), s.ToString().c_str());
      if (this->status->ok()) {
        // only keep the first error
        *this->status = s;
      }
    }
  };

  unique_ptr<SequentialFile> file;
  Status status = env_->NewSequentialFile(fname, &file, storage_options_);

  if (!status.ok()) {
    return status;
  }


  LogReporter reporter;
  reporter.env = env_;
  reporter.info_log = options_.info_log.get();
  reporter.fname = fname.c_str();
  reporter.status = &status;
  reporter.ignore_error = !options_.paranoid_checks;
  log::Reader reader(std::move(file), &reporter, true/*checksum*/,
                     0/*initial_offset*/);
  std::string scratch;
  Slice record;

  if (reader.ReadRecord(&record, &scratch) &&
      (status.ok() || !options_.paranoid_checks)) {
    if (record.size() < 12) {
      reporter.Corruption(
          record.size(), Status::Corruption("log record too small"));
      //  TODO read record's till the first no corrupt entry?
    } else {
      WriteBatchInternal::SetContents(batch, record);
      return Status::OK();
    }
  }

  // ReadRecord returns false on EOF, which is deemed as OK() by Reader
  if (status.ok()) {
    status = Status::Corruption("eof reached");
  }
  return status;
}

struct CompareLogByPointer {
  bool operator() (const unique_ptr<LogFile>& a,
                   const unique_ptr<LogFile>& b) {
    LogFileImpl* a_impl = dynamic_cast<LogFileImpl*>(a.get());
    LogFileImpl* b_impl = dynamic_cast<LogFileImpl*>(b.get());
    return *a_impl < *b_impl;
  }
};

Status DBImpl::AppendSortedWalsOfType(const std::string& path,
    VectorLogPtr& log_files, WalFileType log_type) {
  std::vector<std::string> all_files;
  const Status status = env_->GetChildren(path, &all_files);
  if (!status.ok()) {
    return status;
  }
  log_files.reserve(log_files.size() + all_files.size());
  VectorLogPtr::iterator pos_start;
  if (!log_files.empty()) {
    pos_start = log_files.end() - 1;
  } else {
    pos_start = log_files.begin();
  }
  for (const auto& f : all_files) {
    uint64_t number;
    FileType type;
    if (ParseFileName(f, &number, &type) && type == kLogFile){

      WriteBatch batch;
      Status s = ReadFirstRecord(log_type, number, &batch);
      if (!s.ok()) {
        if (CheckWalFileExistsAndEmpty(log_type, number)) {
          continue;
        }
        return s;
      }

      uint64_t size_bytes;
      s = env_->GetFileSize(LogFileName(path, number), &size_bytes);
      if (!s.ok()) {
        return s;
      }

      log_files.push_back(std::move(unique_ptr<LogFile>(new LogFileImpl(
        number, log_type, WriteBatchInternal::Sequence(&batch), size_bytes))));
    }
  }
  CompareLogByPointer compare_log_files;
  std::sort(pos_start, log_files.end(), compare_log_files);
  return status;
}

Status DBImpl::RunManualCompaction(ColumnFamilyData* cfd, int input_level,
                                   int output_level, const Slice* begin,
                                   const Slice* end) {
  assert(input_level >= 0);

  InternalKey begin_storage, end_storage;

  ManualCompaction manual;
  manual.cfd = cfd;
  manual.input_level = input_level;
  manual.output_level = output_level;
  manual.done = false;
  manual.in_progress = false;
  // For universal compaction, we enforce every manual compaction to compact
  // all files.
  if (begin == nullptr ||
      cfd->options()->compaction_style == kCompactionStyleUniversal) {
    manual.begin = nullptr;
  } else {
    begin_storage = InternalKey(*begin, kMaxSequenceNumber, kValueTypeForSeek);
    manual.begin = &begin_storage;
  }
  if (end == nullptr ||
      cfd->options()->compaction_style == kCompactionStyleUniversal) {
    manual.end = nullptr;
  } else {
    end_storage = InternalKey(*end, 0, static_cast<ValueType>(0));
    manual.end = &end_storage;
  }

  MutexLock l(&mutex_);

  // When a manual compaction arrives, temporarily disable scheduling of
  // non-manual compactions and wait until the number of scheduled compaction
  // jobs drops to zero. This is needed to ensure that this manual compaction
  // can compact any range of keys/files.
  //
  // bg_manual_only_ is non-zero when at least one thread is inside
  // RunManualCompaction(), i.e. during that time no other compaction will
  // get scheduled (see MaybeScheduleFlushOrCompaction).
  //
  // Note that the following loop doesn't stop more that one thread calling
  // RunManualCompaction() from getting to the second while loop below.
  // However, only one of them will actually schedule compaction, while
  // others will wait on a condition variable until it completes.

  ++bg_manual_only_;
  while (bg_compaction_scheduled_ > 0) {
    Log(options_.info_log,
        "Manual compaction waiting for all other scheduled background "
        "compactions to finish");
    bg_cv_.Wait();
  }

  Log(options_.info_log, "Manual compaction starting");

  while (!manual.done && !shutting_down_.Acquire_Load() && bg_error_.ok()) {
    assert(bg_manual_only_ > 0);
    if (manual_compaction_ != nullptr) {
      // Running either this or some other manual compaction
      bg_cv_.Wait();
    } else {
      manual_compaction_ = &manual;
      MaybeScheduleFlushOrCompaction();
    }
  }

  assert(!manual.in_progress);
  assert(bg_manual_only_ > 0);
  --bg_manual_only_;
  return manual.status;
}

Status DBImpl::TEST_CompactRange(int level, const Slice* begin,
                                 const Slice* end,
                                 ColumnFamilyHandle* column_family) {
  ColumnFamilyData* cfd;
  if (column_family == nullptr) {
    cfd = default_cf_handle_->cfd();
  } else {
    auto cfh = reinterpret_cast<ColumnFamilyHandleImpl*>(column_family);
    cfd = cfh->cfd();
  }
  int output_level =
      (cfd->options()->compaction_style == kCompactionStyleUniversal)
          ? level
          : level + 1;
  return RunManualCompaction(cfd, level, output_level, begin, end);
}

Status DBImpl::FlushMemTable(ColumnFamilyData* cfd,
                             const FlushOptions& options) {
  // nullptr batch means just wait for earlier writes to be done
  Status s = Write(WriteOptions(), nullptr);
  if (s.ok() && options.wait) {
    // Wait until the compaction completes
    s = WaitForFlushMemTable(cfd);
  }
  return s;
}

Status DBImpl::WaitForFlushMemTable(ColumnFamilyData* cfd) {
  Status s;
  // Wait until the compaction completes
  MutexLock l(&mutex_);
  while (cfd->imm()->size() > 0 && bg_error_.ok()) {
    bg_cv_.Wait();
  }
  if (!bg_error_.ok()) {
    s = bg_error_;
  }
  return s;
}

Status DBImpl::TEST_FlushMemTable() {
  return FlushMemTable(default_cf_handle_->cfd(), FlushOptions());
}

Status DBImpl::TEST_WaitForFlushMemTable(ColumnFamilyHandle* column_family) {
  ColumnFamilyData* cfd;
  if (column_family == nullptr) {
    cfd = default_cf_handle_->cfd();
  } else {
    auto cfh = reinterpret_cast<ColumnFamilyHandleImpl*>(column_family);
    cfd = cfh->cfd();
  }
  return WaitForFlushMemTable(cfd);
}

Status DBImpl::TEST_WaitForCompact() {
  // Wait until the compaction completes

  // TODO: a bug here. This function actually does not necessarily
  // wait for compact. It actually waits for scheduled compaction
  // OR flush to finish.

  MutexLock l(&mutex_);
  while ((bg_compaction_scheduled_ || bg_flush_scheduled_) &&
         bg_error_.ok()) {
    bg_cv_.Wait();
  }
  return bg_error_;
}

void DBImpl::MaybeScheduleFlushOrCompaction() {
  mutex_.AssertHeld();
  if (bg_work_gate_closed_) {
    // gate closed for backgrond work
  } else if (shutting_down_.Acquire_Load()) {
    // DB is being deleted; no more background compactions
  } else {
    bool is_flush_pending = false;
    // no need to refcount since we're under a mutex
    for (auto cfd : *versions_->GetColumnFamilySet()) {
      if (cfd->imm()->IsFlushPending()) {
        is_flush_pending = true;
      }
    }
    if (is_flush_pending) {
      // memtable flush needed
      // max_background_compactions should not be 0, because that means
      // flush will never get executed
      assert(options_.max_background_flushes != 0);
      if (bg_flush_scheduled_ < options_.max_background_flushes) {
        bg_flush_scheduled_++;
        env_->Schedule(&DBImpl::BGWorkFlush, this, Env::Priority::HIGH);
      }
    }
    bool is_compaction_needed = false;
    // no need to refcount since we're under a mutex
    for (auto cfd : *versions_->GetColumnFamilySet()) {
      if (cfd->current()->NeedsCompaction()) {
        is_compaction_needed = true;
        break;
      }
    }

    // Schedule BGWorkCompaction if there's a compaction pending
    // Do it only if max_background_compactions hasn't been reached and, in case
    // bg_manual_only_ > 0, if it's a manual compaction.
    if ((manual_compaction_ || is_compaction_needed) &&
        bg_compaction_scheduled_ < options_.max_background_compactions &&
        (!bg_manual_only_ || manual_compaction_)) {

      bg_compaction_scheduled_++;
      env_->Schedule(&DBImpl::BGWorkCompaction, this, Env::Priority::LOW);
    }
  }
}

void DBImpl::BGWorkFlush(void* db) {
  reinterpret_cast<DBImpl*>(db)->BackgroundCallFlush();
}

void DBImpl::BGWorkCompaction(void* db) {
  reinterpret_cast<DBImpl*>(db)->BackgroundCallCompaction();
}

Status DBImpl::BackgroundFlush(bool* madeProgress,
                               DeletionState& deletion_state) {
  mutex_.AssertHeld();
  // call_status is failure if at least one flush was a failure. even if
  // flushing one column family reports a failure, we will continue flushing
  // other column families. however, call_status will be a failure in that case.
  Status call_status;
  autovector<ColumnFamilyData*> to_delete;
  // refcounting in iteration
  for (auto cfd : *versions_->GetColumnFamilySet()) {
    if (cfd->IsDropped()) {
      continue;
    }
    cfd->Ref();
    Status flush_status;
    while (flush_status.ok() && cfd->imm()->IsFlushPending()) {
      Log(options_.info_log,
          "BackgroundCallFlush doing FlushMemTableToOutputFile with column "
          "family %u, flush slots available %d",
          cfd->GetID(), options_.max_background_flushes - bg_flush_scheduled_);
      flush_status =
          FlushMemTableToOutputFile(cfd, madeProgress, deletion_state);
    }
    if (call_status.ok() && !flush_status.ok()) {
      call_status = flush_status;
    }
    if (cfd->Unref()) {
      to_delete.push_back(cfd);
    }
  }
  for (auto cfd : to_delete) {
    delete cfd;
  }
  return call_status;
}

void DBImpl::BackgroundCallFlush() {
  bool madeProgress = false;
  DeletionState deletion_state(true);
  assert(bg_flush_scheduled_);
  MutexLock l(&mutex_);

  Status s;
  if (!shutting_down_.Acquire_Load()) {
    s = BackgroundFlush(&madeProgress, deletion_state);
    if (!s.ok()) {
      // Wait a little bit before retrying background compaction in
      // case this is an environmental problem and we do not want to
      // chew up resources for failed compactions for the duration of
      // the problem.
      bg_cv_.SignalAll();  // In case a waiter can proceed despite the error
      Log(options_.info_log, "Waiting after background flush error: %s",
          s.ToString().c_str());
      mutex_.Unlock();
      LogFlush(options_.info_log);
      env_->SleepForMicroseconds(1000000);
      mutex_.Lock();
    }
  }

  // If !s.ok(), this means that Flush failed. In that case, we want
  // to delete all obsolete files and we force FindObsoleteFiles()
  FindObsoleteFiles(deletion_state, !s.ok());
  // delete unnecessary files if any, this is done outside the mutex
  if (deletion_state.HaveSomethingToDelete()) {
    mutex_.Unlock();
    PurgeObsoleteFiles(deletion_state);
    mutex_.Lock();
  }

  bg_flush_scheduled_--;
  if (madeProgress) {
    MaybeScheduleFlushOrCompaction();
  }
  bg_cv_.SignalAll();
}


void DBImpl::TEST_PurgeObsoleteteWAL() {
  PurgeObsoleteWALFiles();
}

uint64_t DBImpl::TEST_GetLevel0TotalSize() {
  MutexLock l(&mutex_);
  return default_cf_handle_->cfd()->current()->NumLevelBytes(0);
}

void DBImpl::BackgroundCallCompaction() {
  bool madeProgress = false;
  DeletionState deletion_state(true);

  MaybeDumpStats();

  MutexLock l(&mutex_);
  // Log(options_.info_log, "XXX BG Thread %llx process new work item", pthread_self());
  assert(bg_compaction_scheduled_);
  Status s;
  if (!shutting_down_.Acquire_Load()) {
    s = BackgroundCompaction(&madeProgress, deletion_state);
    if (!s.ok()) {
      // Wait a little bit before retrying background compaction in
      // case this is an environmental problem and we do not want to
      // chew up resources for failed compactions for the duration of
      // the problem.
      bg_cv_.SignalAll();  // In case a waiter can proceed despite the error
      Log(options_.info_log, "Waiting after background compaction error: %s",
          s.ToString().c_str());
      mutex_.Unlock();
      LogFlush(options_.info_log);
      env_->SleepForMicroseconds(1000000);
      mutex_.Lock();
    }
  }

  // If !s.ok(), this means that Compaction failed. In that case, we want
  // to delete all obsolete files we might have created and we force
  // FindObsoleteFiles(). This is because deletion_state does not catch
  // all created files if compaction failed.
  FindObsoleteFiles(deletion_state, !s.ok());

  // delete unnecessary files if any, this is done outside the mutex
  if (deletion_state.HaveSomethingToDelete()) {
    mutex_.Unlock();
    PurgeObsoleteFiles(deletion_state);
    mutex_.Lock();
  }

  bg_compaction_scheduled_--;

  MaybeScheduleLogDBDeployStats();

  // Previous compaction may have produced too many files in a level,
  // So reschedule another compaction if we made progress in the
  // last compaction.
  if (madeProgress) {
    MaybeScheduleFlushOrCompaction();
  }
  bg_cv_.SignalAll();

}

Status DBImpl::BackgroundCompaction(bool* madeProgress,
                                    DeletionState& deletion_state) {
  *madeProgress = false;
  mutex_.AssertHeld();

  unique_ptr<Compaction> c;
  bool is_manual = (manual_compaction_ != nullptr) &&
                   (manual_compaction_->in_progress == false);
  InternalKey manual_end_storage;
  InternalKey* manual_end = &manual_end_storage;
  if (is_manual) {
    ManualCompaction* m = manual_compaction_;
    m->in_progress = true;
    c.reset(m->cfd->CompactRange(m->input_level, m->output_level, m->begin,
                                 m->end, &manual_end));
    if (!c) {
      m->done = true;
    }
    Log(options_.info_log,
        "Manual compaction from level-%d to level-%d from %s .. %s; will stop "
        "at %s\n",
        m->input_level,
        m->output_level,
        (m->begin ? m->begin->DebugString().c_str() : "(begin)"),
        (m->end ? m->end->DebugString().c_str() : "(end)"),
        ((m->done || manual_end == nullptr)
             ? "(end)"
             : manual_end->DebugString().c_str()));
  } else {
    // no need to refcount in iteration since it's always under a mutex
    for (auto cfd : *versions_->GetColumnFamilySet()) {
      if (!cfd->options()->disable_auto_compactions && !cfd->IsDropped()) {
        c.reset(cfd->PickCompaction());
        if (c != nullptr) {
          // update statistics
          MeasureTime(options_.statistics.get(), NUM_FILES_IN_SINGLE_COMPACTION,
                      c->inputs(0)->size());
          break;
        }
      }
    }
  }

  Status status;
  if (!c) {
    // Nothing to do
    Log(options_.info_log, "Compaction nothing to do");
  } else if (!is_manual && c->IsTrivialMove()) {
    // Move file to next level
    assert(c->num_input_files(0) == 1);
    FileMetaData* f = c->input(0, 0);
    c->edit()->DeleteFile(c->level(), f->number);
    c->edit()->AddFile(c->level() + 1, f->number, f->file_size,
                       f->smallest, f->largest,
                       f->smallest_seqno, f->largest_seqno);
    status = versions_->LogAndApply(c->column_family_data(), c->edit(), &mutex_,
                                    db_directory_.get());
    InstallSuperVersion(c->column_family_data(), deletion_state);

    Version::LevelSummaryStorage tmp;
    Log(options_.info_log, "Moved #%lld to level-%d %lld bytes %s: %s\n",
        static_cast<unsigned long long>(f->number), c->level() + 1,
        static_cast<unsigned long long>(f->file_size),
        status.ToString().c_str(), c->input_version()->LevelSummary(&tmp));
    c->ReleaseCompactionFiles(status);
    *madeProgress = true;
  } else {
    MaybeScheduleFlushOrCompaction(); // do more compaction work in parallel.
    CompactionState* compact = new CompactionState(c.get());
    status = DoCompactionWork(compact, deletion_state);
    CleanupCompaction(compact, status);
    c->ReleaseCompactionFiles(status);
    c->ReleaseInputs();
    *madeProgress = true;
  }
  c.reset();

  if (status.ok()) {
    // Done
  } else if (shutting_down_.Acquire_Load()) {
    // Ignore compaction errors found during shutting down
  } else {
    Log(options_.info_log,
        "Compaction error: %s", status.ToString().c_str());
    if (options_.paranoid_checks && bg_error_.ok()) {
      bg_error_ = status;
    }
  }

  if (is_manual) {
    ManualCompaction* m = manual_compaction_;
    if (!status.ok()) {
      m->status = status;
      m->done = true;
    }
    // For universal compaction:
    //   Because universal compaction always happens at level 0, so one
    //   compaction will pick up all overlapped files. No files will be
    //   filtered out due to size limit and left for a successive compaction.
    //   So we can safely conclude the current compaction.
    //
    //   Also note that, if we don't stop here, then the current compaction
    //   writes a new file back to level 0, which will be used in successive
    //   compaction. Hence the manual compaction will never finish.
    //
    // Stop the compaction if manual_end points to nullptr -- this means
    // that we compacted the whole range. manual_end should always point
    // to nullptr in case of universal compaction
    if (manual_end == nullptr) {
      m->done = true;
    }
    if (!m->done) {
      // We only compacted part of the requested range.  Update *m
      // to the range that is left to be compacted.
      // Universal compaction should always compact the whole range
      assert(m->cfd->options()->compaction_style != kCompactionStyleUniversal);
      m->tmp_storage = *manual_end;
      m->begin = &m->tmp_storage;
    }
    m->in_progress = false; // not being processed anymore
    manual_compaction_ = nullptr;
  }
  return status;
}

void DBImpl::CleanupCompaction(CompactionState* compact, Status status) {
  mutex_.AssertHeld();
  if (compact->builder != nullptr) {
    // May happen if we get a shutdown call in the middle of compaction
    compact->builder->Abandon();
    compact->builder.reset();
  } else {
    assert(compact->outfile == nullptr);
  }
  for (size_t i = 0; i < compact->outputs.size(); i++) {
    const CompactionState::Output& out = compact->outputs[i];
    pending_outputs_.erase(out.number);

    // If this file was inserted into the table cache then remove
    // them here because this compaction was not committed.
    if (!status.ok()) {
      TableCache::Evict(table_cache_.get(), out.number);
    }
  }
  delete compact;
}

// Allocate the file numbers for the output file. We allocate as
// many output file numbers as there are files in level+1 (at least one)
// Insert them into pending_outputs so that they do not get deleted.
void DBImpl::AllocateCompactionOutputFileNumbers(CompactionState* compact) {
  mutex_.AssertHeld();
  assert(compact != nullptr);
  assert(compact->builder == nullptr);
  int filesNeeded = compact->compaction->num_input_files(1);
  for (int i = 0; i < std::max(filesNeeded, 1); i++) {
    uint64_t file_number = versions_->NewFileNumber();
    pending_outputs_.insert(file_number);
    compact->allocated_file_numbers.push_back(file_number);
  }
}

// Frees up unused file number.
void DBImpl::ReleaseCompactionUnusedFileNumbers(CompactionState* compact) {
  mutex_.AssertHeld();
  for (const auto file_number : compact->allocated_file_numbers) {
    pending_outputs_.erase(file_number);
    // Log(options_.info_log, "XXX releasing unused file num %d", file_number);
  }
}

Status DBImpl::OpenCompactionOutputFile(CompactionState* compact) {
  assert(compact != nullptr);
  assert(compact->builder == nullptr);
  uint64_t file_number;
  // If we have not yet exhausted the pre-allocated file numbers,
  // then use the one from the front. Otherwise, we have to acquire
  // the heavyweight lock and allocate a new file number.
  if (!compact->allocated_file_numbers.empty()) {
    file_number = compact->allocated_file_numbers.front();
    compact->allocated_file_numbers.pop_front();
  } else {
    mutex_.Lock();
    file_number = versions_->NewFileNumber();
    pending_outputs_.insert(file_number);
    mutex_.Unlock();
  }
  CompactionState::Output out;
  out.number = file_number;
  out.smallest.Clear();
  out.largest.Clear();
  out.smallest_seqno = out.largest_seqno = 0;
  compact->outputs.push_back(out);

  // Make the output file
  std::string fname = TableFileName(dbname_, file_number);
  Status s = env_->NewWritableFile(fname, &compact->outfile, storage_options_);

  if (s.ok()) {
    // Over-estimate slightly so we don't end up just barely crossing
    // the threshold.
    ColumnFamilyData* cfd = compact->compaction->column_family_data();
    compact->outfile->SetPreallocationBlockSize(
        1.1 * cfd->compaction_picker()->MaxFileSizeForLevel(
                  compact->compaction->output_level()));

    CompressionType compression_type = GetCompressionType(
        *cfd->full_options(), compact->compaction->output_level(),
        compact->compaction->enable_compression());

    compact->builder.reset(
        NewTableBuilder(*cfd->full_options(), cfd->internal_comparator(),
                        compact->outfile.get(), compression_type));
  }
  LogFlush(options_.info_log);
  return s;
}

Status DBImpl::FinishCompactionOutputFile(CompactionState* compact,
                                          Iterator* input) {
  assert(compact != nullptr);
  assert(compact->outfile);
  assert(compact->builder != nullptr);

  const uint64_t output_number = compact->current_output()->number;
  assert(output_number != 0);

  // Check for iterator errors
  Status s = input->status();
  const uint64_t current_entries = compact->builder->NumEntries();
  if (s.ok()) {
    s = compact->builder->Finish();
  } else {
    compact->builder->Abandon();
  }
  const uint64_t current_bytes = compact->builder->FileSize();
  compact->current_output()->file_size = current_bytes;
  compact->total_bytes += current_bytes;
  compact->builder.reset();

  // Finish and check for file errors
  if (s.ok() && !options_.disableDataSync) {
    if (options_.use_fsync) {
      StopWatch sw(env_, options_.statistics.get(),
                   COMPACTION_OUTFILE_SYNC_MICROS, false);
      s = compact->outfile->Fsync();
    } else {
      StopWatch sw(env_, options_.statistics.get(),
                   COMPACTION_OUTFILE_SYNC_MICROS, false);
      s = compact->outfile->Sync();
    }
  }
  if (s.ok()) {
    s = compact->outfile->Close();
  }
  compact->outfile.reset();

  if (s.ok() && current_entries > 0) {
    // Verify that the table is usable
    ColumnFamilyData* cfd = compact->compaction->column_family_data();
    FileMetaData meta(output_number, current_bytes);
    Iterator* iter = cfd->table_cache()->NewIterator(
        ReadOptions(), storage_options_, cfd->internal_comparator(), meta);
    s = iter->status();
    delete iter;
    if (s.ok()) {
      Log(options_.info_log,
          "Generated table #%lu: %lu keys, %lu bytes",
          (unsigned long) output_number,
          (unsigned long) current_entries,
          (unsigned long) current_bytes);
    }
  }
  return s;
}


Status DBImpl::InstallCompactionResults(CompactionState* compact) {
  mutex_.AssertHeld();

  // paranoia: verify that the files that we started with
  // still exist in the current version and in the same original level.
  // This ensures that a concurrent compaction did not erroneously
  // pick the same files to compact.
  if (!versions_->VerifyCompactionFileConsistency(compact->compaction)) {
    Log(options_.info_log,  "Compaction %d@%d + %d@%d files aborted",
      compact->compaction->num_input_files(0),
      compact->compaction->level(),
      compact->compaction->num_input_files(1),
      compact->compaction->level() + 1);
    return Status::Corruption("Compaction input files inconsistent");
  }

  Log(options_.info_log,  "Compacted %d@%d + %d@%d files => %lld bytes",
      compact->compaction->num_input_files(0),
      compact->compaction->level(),
      compact->compaction->num_input_files(1),
      compact->compaction->level() + 1,
      static_cast<long long>(compact->total_bytes));

  // Add compaction outputs
  compact->compaction->AddInputDeletions(compact->compaction->edit());
  for (size_t i = 0; i < compact->outputs.size(); i++) {
    const CompactionState::Output& out = compact->outputs[i];
    compact->compaction->edit()->AddFile(
        compact->compaction->output_level(), out.number, out.file_size,
        out.smallest, out.largest, out.smallest_seqno, out.largest_seqno);
  }
  return versions_->LogAndApply(compact->compaction->column_family_data(),
                                compact->compaction->edit(), &mutex_,
                                db_directory_.get());
}

//
// Given a sequence number, return the sequence number of the
// earliest snapshot that this sequence number is visible in.
// The snapshots themselves are arranged in ascending order of
// sequence numbers.
// Employ a sequential search because the total number of
// snapshots are typically small.
inline SequenceNumber DBImpl::findEarliestVisibleSnapshot(
  SequenceNumber in, std::vector<SequenceNumber>& snapshots,
  SequenceNumber* prev_snapshot) {
  SequenceNumber prev __attribute__((unused)) = 0;
  for (const auto cur : snapshots) {
    assert(prev <= cur);
    if (cur >= in) {
      *prev_snapshot = prev;
      return cur;
    }
    prev = cur; // assignment
    assert(prev);
  }
  Log(options_.info_log,
      "Looking for seqid %lu but maxseqid is %lu",
      (unsigned long)in,
      (unsigned long)snapshots[snapshots.size()-1]);
  assert(0);
  return 0;
}

Status DBImpl::DoCompactionWork(CompactionState* compact,
                                DeletionState& deletion_state) {
  assert(compact);
  int64_t imm_micros = 0;  // Micros spent doing imm_ compactions
  ColumnFamilyData* cfd = compact->compaction->column_family_data();
  Log(options_.info_log,
      "[CF %u] Compacting %d@%d + %d@%d files, score %.2f slots available %d",
      cfd->GetID(), compact->compaction->num_input_files(0),
      compact->compaction->level(), compact->compaction->num_input_files(1),
      compact->compaction->output_level(), compact->compaction->score(),
      options_.max_background_compactions - bg_compaction_scheduled_);
  char scratch[256];
  compact->compaction->Summary(scratch, sizeof(scratch));
  Log(options_.info_log, "Compaction start summary: %s\n", scratch);

  assert(compact->compaction->input_version()->NumLevelFiles(
             compact->compaction->level()) > 0);
  assert(compact->builder == nullptr);
  assert(!compact->outfile);

  SequenceNumber visible_at_tip = 0;
  SequenceNumber earliest_snapshot;
  SequenceNumber latest_snapshot = 0;
  snapshots_.getAll(compact->existing_snapshots);
  if (compact->existing_snapshots.size() == 0) {
    // optimize for fast path if there are no snapshots
    visible_at_tip = versions_->LastSequence();
    earliest_snapshot = visible_at_tip;
  } else {
    latest_snapshot = compact->existing_snapshots.back();
    // Add the current seqno as the 'latest' virtual
    // snapshot to the end of this list.
    compact->existing_snapshots.push_back(versions_->LastSequence());
    earliest_snapshot = compact->existing_snapshots[0];
  }

  // Is this compaction producing files at the bottommost level?
  bool bottommost_level = compact->compaction->BottomMostLevel();

  // Allocate the output file numbers before we release the lock
  AllocateCompactionOutputFileNumbers(compact);

  // Release mutex while we're actually doing the compaction work
  mutex_.Unlock();

  const uint64_t start_micros = env_->NowMicros();
  unique_ptr<Iterator> input(versions_->MakeInputIterator(compact->compaction));
  input->SeekToFirst();
  Status status;
  ParsedInternalKey ikey;
  std::string current_user_key;
  bool has_current_user_key = false;
  SequenceNumber last_sequence_for_key __attribute__((unused)) =
    kMaxSequenceNumber;
  SequenceNumber visible_in_snapshot = kMaxSequenceNumber;
  std::string compaction_filter_value;
  std::vector<char> delete_key; // for compaction filter
  MergeHelper merge(
      cfd->user_comparator(), cfd->options()->merge_operator.get(),
      options_.info_log.get(), false /* internal key corruption is expected */);
  auto compaction_filter = cfd->options()->compaction_filter;
  std::unique_ptr<CompactionFilter> compaction_filter_from_factory = nullptr;
  if (!compaction_filter) {
    auto context = compact->GetFilterContext();
    compaction_filter_from_factory =
        cfd->options()->compaction_filter_factory->CreateCompactionFilter(
            context);
    compaction_filter = compaction_filter_from_factory.get();
  }

  while (input->Valid() && !shutting_down_.Acquire_Load() &&
         !cfd->IsDropped()) {
    Slice key = input->key();
    Slice value = input->value();

    if (compact->compaction->ShouldStopBefore(key) &&
        compact->builder != nullptr) {
      status = FinishCompactionOutputFile(compact, input.get());
      if (!status.ok()) {
        break;
      }
    }

    // Handle key/value, add to state, etc.
    bool drop = false;
    bool current_entry_is_merging = false;
    if (!ParseInternalKey(key, &ikey)) {
      // Do not hide error keys
      // TODO: error key stays in db forever? Figure out the intention/rationale
      // v10 error v8 : we cannot hide v8 even though it's pretty obvious.
      current_user_key.clear();
      has_current_user_key = false;
      last_sequence_for_key = kMaxSequenceNumber;
      visible_in_snapshot = kMaxSequenceNumber;
    } else {
      if (!has_current_user_key ||
          cfd->user_comparator()->Compare(ikey.user_key,
                                          Slice(current_user_key)) != 0) {
        // First occurrence of this user key
        current_user_key.assign(ikey.user_key.data(), ikey.user_key.size());
        has_current_user_key = true;
        last_sequence_for_key = kMaxSequenceNumber;
        visible_in_snapshot = kMaxSequenceNumber;

        // apply the compaction filter to the first occurrence of the user key
        if (compaction_filter &&
            ikey.type == kTypeValue &&
            (visible_at_tip || ikey.sequence > latest_snapshot)) {
          // If the user has specified a compaction filter and the sequence
          // number is greater than any external snapshot, then invoke the
          // filter.
          // If the return value of the compaction filter is true, replace
          // the entry with a delete marker.
          bool value_changed = false;
          compaction_filter_value.clear();
          bool to_delete = compaction_filter->Filter(
              compact->compaction->level(), ikey.user_key, value,
              &compaction_filter_value, &value_changed);
          if (to_delete) {
            // make a copy of the original key
            delete_key.assign(key.data(), key.data() + key.size());
            // convert it to a delete
            UpdateInternalKey(&delete_key[0], delete_key.size(),
                              ikey.sequence, kTypeDeletion);
            // anchor the key again
            key = Slice(&delete_key[0], delete_key.size());
            // needed because ikey is backed by key
            ParseInternalKey(key, &ikey);
            // no value associated with delete
            value.clear();
            RecordTick(options_.statistics.get(), COMPACTION_KEY_DROP_USER);
          } else if (value_changed) {
            value = compaction_filter_value;
          }
        }
      }

      // If there are no snapshots, then this kv affect visibility at tip.
      // Otherwise, search though all existing snapshots to find
      // the earlist snapshot that is affected by this kv.
      SequenceNumber prev_snapshot = 0; // 0 means no previous snapshot
      SequenceNumber visible = visible_at_tip ?
        visible_at_tip :
        findEarliestVisibleSnapshot(ikey.sequence,
                                    compact->existing_snapshots,
                                    &prev_snapshot);

      if (visible_in_snapshot == visible) {
        // If the earliest snapshot is which this key is visible in
        // is the same as the visibily of a previous instance of the
        // same key, then this kv is not visible in any snapshot.
        // Hidden by an newer entry for same user key
        // TODO: why not > ?
        assert(last_sequence_for_key >= ikey.sequence);
        drop = true;    // (A)
        RecordTick(options_.statistics.get(), COMPACTION_KEY_DROP_NEWER_ENTRY);
      } else if (ikey.type == kTypeDeletion &&
                 ikey.sequence <= earliest_snapshot &&
                 compact->compaction->IsBaseLevelForKey(ikey.user_key)) {
        // For this user key:
        // (1) there is no data in higher levels
        // (2) data in lower levels will have larger sequence numbers
        // (3) data in layers that are being compacted here and have
        //     smaller sequence numbers will be dropped in the next
        //     few iterations of this loop (by rule (A) above).
        // Therefore this deletion marker is obsolete and can be dropped.
        drop = true;
        RecordTick(options_.statistics.get(), COMPACTION_KEY_DROP_OBSOLETE);
      } else if (ikey.type == kTypeMerge) {
        // We know the merge type entry is not hidden, otherwise we would
        // have hit (A)
        // We encapsulate the merge related state machine in a different
        // object to minimize change to the existing flow. Turn out this
        // logic could also be nicely re-used for memtable flush purge
        // optimization in BuildTable.
        merge.MergeUntil(input.get(), prev_snapshot, bottommost_level,
                         options_.statistics.get());
        current_entry_is_merging = true;
        if (merge.IsSuccess()) {
          // Successfully found Put/Delete/(end-of-key-range) while merging
          // Get the merge result
          key = merge.key();
          ParseInternalKey(key, &ikey);
          value = merge.value();
        } else {
          // Did not find a Put/Delete/(end-of-key-range) while merging
          // We now have some stack of merge operands to write out.
          // NOTE: key,value, and ikey are now referring to old entries.
          //       These will be correctly set below.
          assert(!merge.keys().empty());
          assert(merge.keys().size() == merge.values().size());

          // Hack to make sure last_sequence_for_key is correct
          ParseInternalKey(merge.keys().front(), &ikey);
        }
      }

      last_sequence_for_key = ikey.sequence;
      visible_in_snapshot = visible;
    }
#if 0
    Log(options_.info_log,
        "  Compact: %s, seq %d, type: %d %d, drop: %d, is_base: %d, "
        "%d smallest_snapshot: %d level: %d bottommost %d",
        ikey.user_key.ToString().c_str(),
        (int)ikey.sequence, ikey.type, kTypeValue, drop,
        compact->compaction->IsBaseLevelForKey(ikey.user_key),
        (int)last_sequence_for_key, (int)earliest_snapshot,
        compact->compaction->level(), bottommost_level);
#endif

    if (!drop) {
      // We may write a single key (e.g.: for Put/Delete or successful merge).
      // Or we may instead have to write a sequence/list of keys.
      // We have to write a sequence iff we have an unsuccessful merge
      bool has_merge_list = current_entry_is_merging && !merge.IsSuccess();
      const std::deque<std::string>* keys = nullptr;
      const std::deque<std::string>* values = nullptr;
      std::deque<std::string>::const_reverse_iterator key_iter;
      std::deque<std::string>::const_reverse_iterator value_iter;
      if (has_merge_list) {
        keys = &merge.keys();
        values = &merge.values();
        key_iter = keys->rbegin();    // The back (*rbegin()) is the first key
        value_iter = values->rbegin();

        key = Slice(*key_iter);
        value = Slice(*value_iter);
      }

      // If we have a list of keys to write, traverse the list.
      // If we have a single key to write, simply write that key.
      while (true) {
        // Invariant: key,value,ikey will always be the next entry to write
        char* kptr = (char*)key.data();
        std::string kstr;

        // Zeroing out the sequence number leads to better compression.
        // If this is the bottommost level (no files in lower levels)
        // and the earliest snapshot is larger than this seqno
        // then we can squash the seqno to zero.
        if (bottommost_level && ikey.sequence < earliest_snapshot &&
            ikey.type != kTypeMerge) {
          assert(ikey.type != kTypeDeletion);
          // make a copy because updating in place would cause problems
          // with the priority queue that is managing the input key iterator
          kstr.assign(key.data(), key.size());
          kptr = (char *)kstr.c_str();
          UpdateInternalKey(kptr, key.size(), (uint64_t)0, ikey.type);
        }

        Slice newkey(kptr, key.size());
        assert((key.clear(), 1)); // we do not need 'key' anymore

        // Open output file if necessary
        if (compact->builder == nullptr) {
          status = OpenCompactionOutputFile(compact);
          if (!status.ok()) {
            break;
          }
        }

        SequenceNumber seqno = GetInternalKeySeqno(newkey);
        if (compact->builder->NumEntries() == 0) {
          compact->current_output()->smallest.DecodeFrom(newkey);
          compact->current_output()->smallest_seqno = seqno;
        } else {
          compact->current_output()->smallest_seqno =
            std::min(compact->current_output()->smallest_seqno, seqno);
        }
        compact->current_output()->largest.DecodeFrom(newkey);
        compact->builder->Add(newkey, value);
        compact->current_output()->largest_seqno =
          std::max(compact->current_output()->largest_seqno, seqno);

        // Close output file if it is big enough
        if (compact->builder->FileSize() >=
            compact->compaction->MaxOutputFileSize()) {
          status = FinishCompactionOutputFile(compact, input.get());
          if (!status.ok()) {
            break;
          }
        }

        // If we have a list of entries, move to next element
        // If we only had one entry, then break the loop.
        if (has_merge_list) {
          ++key_iter;
          ++value_iter;

          // If at end of list
          if (key_iter == keys->rend() || value_iter == values->rend()) {
            // Sanity Check: if one ends, then both end
            assert(key_iter == keys->rend() && value_iter == values->rend());
            break;
          }

          // Otherwise not at end of list. Update key, value, and ikey.
          key = Slice(*key_iter);
          value = Slice(*value_iter);
          ParseInternalKey(key, &ikey);

        } else{
          // Only had one item to begin with (Put/Delete)
          break;
        }
      }
    }

    // MergeUntil has moved input to the next entry
    if (!current_entry_is_merging) {
      input->Next();
    }
  }

  if (status.ok() && (shutting_down_.Acquire_Load() || cfd->IsDropped())) {
    status = Status::ShutdownInProgress(
        "Database shutdown started during compaction");
  }
  if (status.ok() && compact->builder != nullptr) {
    status = FinishCompactionOutputFile(compact, input.get());
  }
  if (status.ok()) {
    status = input->status();
  }
  input.reset();

  if (!options_.disableDataSync) {
    db_directory_->Fsync();
  }

  InternalStats::CompactionStats stats;
  stats.micros = env_->NowMicros() - start_micros - imm_micros;
  MeasureTime(options_.statistics.get(), COMPACTION_TIME, stats.micros);
  stats.files_in_leveln = compact->compaction->num_input_files(0);
  stats.files_in_levelnp1 = compact->compaction->num_input_files(1);

  int num_output_files = compact->outputs.size();
  if (compact->builder != nullptr) {
    // An error occurred so ignore the last output.
    assert(num_output_files > 0);
    --num_output_files;
  }
  stats.files_out_levelnp1 = num_output_files;

  for (int i = 0; i < compact->compaction->num_input_files(0); i++) {
    stats.bytes_readn += compact->compaction->input(0, i)->file_size;
    RecordTick(options_.statistics.get(), COMPACT_READ_BYTES,
               compact->compaction->input(0, i)->file_size);
  }

  for (int i = 0; i < compact->compaction->num_input_files(1); i++) {
    stats.bytes_readnp1 += compact->compaction->input(1, i)->file_size;
    RecordTick(options_.statistics.get(), COMPACT_READ_BYTES,
               compact->compaction->input(1, i)->file_size);
  }

  for (int i = 0; i < num_output_files; i++) {
    stats.bytes_written += compact->outputs[i].file_size;
    RecordTick(options_.statistics.get(), COMPACT_WRITE_BYTES,
               compact->outputs[i].file_size);
  }

  LogFlush(options_.info_log);
  mutex_.Lock();
  cfd->internal_stats()->AddCompactionStats(compact->compaction->output_level(),
                                            stats);

  // if there were any unused file number (mostly in case of
  // compaction error), free up the entry from pending_putputs
  ReleaseCompactionUnusedFileNumbers(compact);

  if (status.ok()) {
    status = InstallCompactionResults(compact);
    InstallSuperVersion(cfd, deletion_state);
  }
  Version::LevelSummaryStorage tmp;
  Log(options_.info_log,
      "compacted to: %s, %.1f MB/sec, level %d, files in(%d, %d) out(%d) "
      "MB in(%.1f, %.1f) out(%.1f), read-write-amplify(%.1f) "
      "write-amplify(%.1f) %s\n",
      compact->compaction->input_version()->LevelSummary(&tmp),
      (stats.bytes_readn + stats.bytes_readnp1 + stats.bytes_written) /
          (double)stats.micros,
      compact->compaction->output_level(), stats.files_in_leveln,
      stats.files_in_levelnp1, stats.files_out_levelnp1,
      stats.bytes_readn / 1048576.0, stats.bytes_readnp1 / 1048576.0,
      stats.bytes_written / 1048576.0,
      (stats.bytes_written + stats.bytes_readnp1 + stats.bytes_readn) /
          (double)stats.bytes_readn,
      stats.bytes_written / (double)stats.bytes_readn,
      status.ToString().c_str());

  return status;
}

namespace {
struct IterState {
  IterState(DBImpl* db, port::Mutex* mu, SuperVersion* super_version)
      : db(db), mu(mu), super_version(super_version) {}

  DBImpl* db;
  port::Mutex* mu;
  SuperVersion* super_version;
};

static void CleanupIteratorState(void* arg1, void* arg2) {
  IterState* state = reinterpret_cast<IterState*>(arg1);
  DBImpl::DeletionState deletion_state;

  bool need_cleanup = state->super_version->Unref();
  if (need_cleanup) {
    state->mu->Lock();
    state->super_version->Cleanup();
    state->db->FindObsoleteFiles(deletion_state, false, true);
    state->mu->Unlock();

    delete state->super_version;
    state->db->PurgeObsoleteFiles(deletion_state);
  }

  delete state;
}
}  // namespace

Iterator* DBImpl::NewInternalIterator(const ReadOptions& options,
                                      ColumnFamilyData* cfd,
                                      SuperVersion* super_version) {
  std::vector<Iterator*> iterator_list;
  // Collect iterator for mutable mem
  iterator_list.push_back(super_version->mem->NewIterator(options));
  // Collect all needed child iterators for immutable memtables
  super_version->imm->AddIterators(options, &iterator_list);
  // Collect iterators for files in L0 - Ln
  super_version->current->AddIterators(options, storage_options_,
                                       &iterator_list);
  Iterator* internal_iter =
      NewMergingIterator(env_, &cfd->internal_comparator(), &iterator_list[0],
                         iterator_list.size());

  IterState* cleanup = new IterState(this, &mutex_, super_version);
  internal_iter->RegisterCleanup(CleanupIteratorState, cleanup, nullptr);

  return internal_iter;
}

<<<<<<< HEAD
ColumnFamilyHandle* DBImpl::DefaultColumnFamily() const {
  return default_cf_handle_;
}

Iterator* DBImpl::TEST_NewInternalIterator(ColumnFamilyHandle* column_family) {
  ColumnFamilyData* cfd;
  if (column_family == nullptr) {
    cfd = default_cf_handle_->cfd();
  } else {
    auto cfh = reinterpret_cast<ColumnFamilyHandleImpl*>(column_family);
    cfd = cfh->cfd();
  }

  mutex_.Lock();
  SuperVersion* super_version = cfd->GetSuperVersion()->Ref();
  mutex_.Unlock();
  return NewInternalIterator(ReadOptions(), cfd, super_version);
=======
Iterator* DBImpl::TEST_NewInternalIterator() {
  SequenceNumber ignored;
  ReadOptions read_options;
  // Use prefix_seek to make the test function more useful.
  read_options.prefix_seek = true;
  return NewInternalIterator(read_options, &ignored);
>>>>>>> be7e273d
}

std::pair<Iterator*, Iterator*> DBImpl::GetTailingIteratorPair(
    const ReadOptions& options, ColumnFamilyData* cfd,
    uint64_t* superversion_number) {

  mutex_.Lock();
  SuperVersion* super_version = cfd->GetSuperVersion()->Ref();
  if (superversion_number != nullptr) {
    *superversion_number = cfd->GetSuperVersionNumber();
  }
  mutex_.Unlock();

  Iterator* mutable_iter = super_version->mem->NewIterator(options);
  // create a DBIter that only uses memtable content; see NewIterator()
  mutable_iter =
      NewDBIterator(&dbname_, env_, *cfd->full_options(),
                    cfd->user_comparator(), mutable_iter, kMaxSequenceNumber);

  std::vector<Iterator*> list;
  super_version->imm->AddIterators(options, &list);
  super_version->current->AddIterators(options, storage_options_, &list);
  Iterator* immutable_iter = NewMergingIterator(
      env_, &cfd->internal_comparator(), &list[0], list.size());

  // create a DBIter that only uses memtable content; see NewIterator()
  immutable_iter =
      NewDBIterator(&dbname_, env_, *cfd->full_options(),
                    cfd->user_comparator(), immutable_iter, kMaxSequenceNumber);

  // register cleanups
  mutable_iter->RegisterCleanup(CleanupIteratorState,
    new IterState(this, &mutex_, super_version), nullptr);

  // bump the ref one more time since it will be Unref'ed twice
  immutable_iter->RegisterCleanup(CleanupIteratorState,
    new IterState(this, &mutex_, super_version->Ref()), nullptr);

  return std::make_pair(mutable_iter, immutable_iter);
}

int64_t DBImpl::TEST_MaxNextLevelOverlappingBytes(
    ColumnFamilyHandle* column_family) {
  ColumnFamilyData* cfd;
  if (column_family == nullptr) {
    cfd = default_cf_handle_->cfd();
  } else {
    auto cfh = reinterpret_cast<ColumnFamilyHandleImpl*>(column_family);
    cfd = cfh->cfd();
  }
  MutexLock l(&mutex_);
  return cfd->current()->MaxNextLevelOverlappingBytes();
}

Status DBImpl::Get(const ReadOptions& options,
                   ColumnFamilyHandle* column_family, const Slice& key,
                   std::string* value) {
  return GetImpl(options, column_family, key, value);
}

// DeletionState gets created and destructed outside of the lock -- we
// use this convinently to:
// * malloc one SuperVersion() outside of the lock -- new_superversion
// * delete one SuperVersion() outside of the lock -- superversion_to_free
//
// However, if InstallSuperVersion() gets called twice with the same,
// deletion_state, we can't reuse the SuperVersion() that got malloced because
// first call already used it. In that rare case, we take a hit and create a
// new SuperVersion() inside of the mutex. We do similar thing
// for superversion_to_free
void DBImpl::InstallSuperVersion(ColumnFamilyData* cfd,
                                 DeletionState& deletion_state) {
  mutex_.AssertHeld();
  // if new_superversion == nullptr, it means somebody already used it
  SuperVersion* new_superversion =
    (deletion_state.new_superversion != nullptr) ?
    deletion_state.new_superversion : new SuperVersion();
  SuperVersion* old_superversion = cfd->InstallSuperVersion(new_superversion);
  deletion_state.new_superversion = nullptr;
  if (deletion_state.superversion_to_free != nullptr) {
    // somebody already put it there
    delete old_superversion;
  } else {
    deletion_state.superversion_to_free = old_superversion;
  }
}

Status DBImpl::GetImpl(const ReadOptions& options,
                       ColumnFamilyHandle* column_family, const Slice& key,
                       std::string* value, bool* value_found) {
  StopWatch sw(env_, options_.statistics.get(), DB_GET, false);
  StopWatchNano snapshot_timer(env_, false);
  StartPerfTimer(&snapshot_timer);

  auto cfh = reinterpret_cast<ColumnFamilyHandleImpl*>(column_family);
  auto cfd = cfh->cfd();

  mutex_.Lock();
  SuperVersion* get_version = cfd->GetSuperVersion()->Ref();
  mutex_.Unlock();

  SequenceNumber snapshot;
  if (options.snapshot != nullptr) {
    snapshot = reinterpret_cast<const SnapshotImpl*>(options.snapshot)->number_;
  } else {
    snapshot = versions_->LastSequence();
  }

  bool have_stat_update = false;
  Version::GetStats stats;

  // Prepare to store a list of merge operations if merge occurs.
  MergeContext merge_context;

  Status s;
  // First look in the memtable, then in the immutable memtable (if any).
  // s is both in/out. When in, s could either be OK or MergeInProgress.
  // merge_operands will contain the sequence of merges in the latter case.
  LookupKey lkey(key, snapshot);
  BumpPerfTime(&perf_context.get_snapshot_time, &snapshot_timer);
  if (get_version->mem->Get(lkey, value, &s, merge_context,
                            *cfd->full_options())) {
    // Done
    RecordTick(options_.statistics.get(), MEMTABLE_HIT);
  } else if (get_version->imm->Get(lkey, value, &s, merge_context,
                                   *cfd->full_options())) {
    // Done
    RecordTick(options_.statistics.get(), MEMTABLE_HIT);
  } else {
    // Done
    StopWatchNano from_files_timer(env_, false);
    StartPerfTimer(&from_files_timer);

    get_version->current->Get(options, lkey, value, &s, &merge_context, &stats,
                              *cfd->full_options(), value_found);
    have_stat_update = true;
    BumpPerfTime(&perf_context.get_from_output_files_time, &from_files_timer);
    RecordTick(options_.statistics.get(), MEMTABLE_MISS);
  }

  StopWatchNano post_process_timer(env_, false);
  StartPerfTimer(&post_process_timer);

  bool delete_get_version = false;
  if (!cfd->options()->disable_seek_compaction && have_stat_update) {
    mutex_.Lock();
    if (get_version->current->UpdateStats(stats)) {
      MaybeScheduleFlushOrCompaction();
    }
    if (get_version->Unref()) {
      get_version->Cleanup();
      delete_get_version = true;
    }
    mutex_.Unlock();
  } else {
    if (get_version->Unref()) {
      mutex_.Lock();
      get_version->Cleanup();
      mutex_.Unlock();
      delete_get_version = true;
    }
  }
  if (delete_get_version) {
    delete get_version;
  }

  // Note, tickers are atomic now - no lock protection needed any more.

  RecordTick(options_.statistics.get(), NUMBER_KEYS_READ);
  RecordTick(options_.statistics.get(), BYTES_READ, value->size());
  BumpPerfTime(&perf_context.get_post_process_time, &post_process_timer);
  return s;
}

std::vector<Status> DBImpl::MultiGet(
    const ReadOptions& options,
    const std::vector<ColumnFamilyHandle*>& column_family,
    const std::vector<Slice>& keys, std::vector<std::string>* values) {

  StopWatch sw(env_, options_.statistics.get(), DB_MULTIGET, false);
  StopWatchNano snapshot_timer(env_, false);
  StartPerfTimer(&snapshot_timer);

  SequenceNumber snapshot;

  struct MultiGetColumnFamilyData {
    ColumnFamilyData* cfd;
    SuperVersion* super_version;
    Version::GetStats stats;
    bool have_stat_update = false;
  };
  std::unordered_map<uint32_t, MultiGetColumnFamilyData*> multiget_cf_data;
  // fill up and allocate outside of mutex
  for (auto cf : column_family) {
    auto cfh = reinterpret_cast<ColumnFamilyHandleImpl*>(cf);
    auto cfd = cfh->cfd();
    if (multiget_cf_data.find(cfd->GetID()) == multiget_cf_data.end()) {
      auto mgcfd = new MultiGetColumnFamilyData();
      mgcfd->cfd = cfd;
      multiget_cf_data.insert({cfd->GetID(), mgcfd});
    }
  }

  mutex_.Lock();
  if (options.snapshot != nullptr) {
    snapshot = reinterpret_cast<const SnapshotImpl*>(options.snapshot)->number_;
  } else {
    snapshot = versions_->LastSequence();
  }
  for (auto mgd_iter : multiget_cf_data) {
    mgd_iter.second->super_version =
        mgd_iter.second->cfd->GetSuperVersion()->Ref();
  }
  mutex_.Unlock();

  // Contain a list of merge operations if merge occurs.
  MergeContext merge_context;

  // Note: this always resizes the values array
  size_t num_keys = keys.size();
  std::vector<Status> stat_list(num_keys);
  values->resize(num_keys);

  // Keep track of bytes that we read for statistics-recording later
  uint64_t bytes_read = 0;
  BumpPerfTime(&perf_context.get_snapshot_time, &snapshot_timer);

  // For each of the given keys, apply the entire "get" process as follows:
  // First look in the memtable, then in the immutable memtable (if any).
  // s is both in/out. When in, s could either be OK or MergeInProgress.
  // merge_operands will contain the sequence of merges in the latter case.
  for (size_t i = 0; i < num_keys; ++i) {
    merge_context.Clear();
    Status& s = stat_list[i];
    std::string* value = &(*values)[i];

    LookupKey lkey(keys[i], snapshot);
    auto cfh = reinterpret_cast<ColumnFamilyHandleImpl*>(column_family[i]);
    auto mgd_iter = multiget_cf_data.find(cfh->cfd()->GetID());
    assert(mgd_iter != multiget_cf_data.end());
    auto mgd = mgd_iter->second;
    auto super_version = mgd->super_version;
    auto cfd = mgd->cfd;
    if (super_version->mem->Get(lkey, value, &s, merge_context,
                                *cfd->full_options())) {
      // Done
    } else if (super_version->imm->Get(lkey, value, &s, merge_context,
                                       *cfd->full_options())) {
      // Done
    } else {
      super_version->current->Get(options, lkey, value, &s, &merge_context,
                                  &mgd->stats, *cfd->full_options());
      mgd->have_stat_update = true;
    }

    if (s.ok()) {
      bytes_read += value->size();
    }
  }

  // Post processing (decrement reference counts and record statistics)
  StopWatchNano post_process_timer(env_, false);
  StartPerfTimer(&post_process_timer);
  autovector<SuperVersion*> superversions_to_delete;

  bool schedule_flush_or_compaction = false;
  mutex_.Lock();
  for (auto mgd_iter : multiget_cf_data) {
    auto mgd = mgd_iter.second;
    auto cfd = mgd->cfd;
    if (!cfd->options()->disable_seek_compaction && mgd->have_stat_update) {
      if (mgd->super_version->current->UpdateStats(mgd->stats)) {
        schedule_flush_or_compaction = true;
      }
    }
    if (mgd->super_version->Unref()) {
      mgd->super_version->Cleanup();
      superversions_to_delete.push_back(mgd->super_version);
    }
  }
  if (schedule_flush_or_compaction) {
    MaybeScheduleFlushOrCompaction();
  }
  mutex_.Unlock();

  for (auto td : superversions_to_delete) {
    delete td;
  }
  for (auto mgd : multiget_cf_data) {
    delete mgd.second;
  }

  RecordTick(options_.statistics.get(), NUMBER_MULTIGET_CALLS);
  RecordTick(options_.statistics.get(), NUMBER_MULTIGET_KEYS_READ, num_keys);
  RecordTick(options_.statistics.get(), NUMBER_MULTIGET_BYTES_READ, bytes_read);
  BumpPerfTime(&perf_context.get_post_process_time, &post_process_timer);

  return stat_list;
}

Status DBImpl::CreateColumnFamily(const ColumnFamilyOptions& options,
                                  const std::string& column_family_name,
                                  ColumnFamilyHandle** handle) {
  mutex_.Lock();
  if (versions_->GetColumnFamilySet()->Exists(column_family_name)) {
    return Status::InvalidArgument("Column family already exists");
  }
  VersionEdit edit;
  edit.AddColumnFamily(column_family_name);
  uint32_t new_id = versions_->GetColumnFamilySet()->GetNextColumnFamilyID();
  edit.SetColumnFamily(new_id);

  Status s = versions_->LogAndApply(default_cf_handle_->cfd(), &edit, &mutex_);
  if (s.ok()) {
    // add to internal data structures
    auto cfd = versions_->CreateColumnFamily(options, &edit);
    *handle = new ColumnFamilyHandleImpl(cfd, this, &mutex_);
  }
  mutex_.Unlock();

  Log(options_.info_log, "Created column family \"%s\"",
      column_family_name.c_str());
  return s;
}

Status DBImpl::DropColumnFamily(ColumnFamilyHandle* column_family) {
  auto cfh = reinterpret_cast<ColumnFamilyHandleImpl*>(column_family);
  auto cfd = cfh->cfd();
  if (cfd->GetID() == 0) {
    return Status::InvalidArgument("Can't drop default column family");
  }
  Log(options_.info_log, "Dropping column family with id %u\n", cfd->GetID());

  VersionEdit edit;
  edit.DropColumnFamily();
  edit.SetColumnFamily(cfd->GetID());

  MutexLock l(&mutex_);
  if (cfd->IsDropped()) {
    return Status::InvalidArgument("Column family already dropped!\n");
  }
  Status s = versions_->LogAndApply(cfd, &edit, &mutex_);
  if (s.ok()) {
    cfd->SetDropped();
    // DB is holding one reference to each column family when it's alive,
    // need to drop it now
    if (cfd->Unref()) {
      delete cfd;
    }
  }

  return s;
}

bool DBImpl::KeyMayExist(const ReadOptions& options,
                         ColumnFamilyHandle* column_family, const Slice& key,
                         std::string* value, bool* value_found) {
  if (value_found != nullptr) {
    // falsify later if key-may-exist but can't fetch value
    *value_found = true;
  }
  ReadOptions roptions = options;
  roptions.read_tier = kBlockCacheTier; // read from block cache only
  auto s = GetImpl(roptions, column_family, key, value, value_found);

  // If options.block_cache != nullptr and the index block of the table didn't
  // not present in block_cache, the return value will be Status::Incomplete.
  // In this case, key may still exist in the table.
  return s.ok() || s.IsIncomplete();
}

Iterator* DBImpl::NewIterator(const ReadOptions& options,
                              ColumnFamilyHandle* column_family) {
  SequenceNumber latest_snapshot = 0;
  SuperVersion* super_version = nullptr;
  auto cfh = reinterpret_cast<ColumnFamilyHandleImpl*>(column_family);
  auto cfd = cfh->cfd();
  mutex_.Lock();
  if (!options.tailing) {
    super_version = cfd->GetSuperVersion()->Ref();
    latest_snapshot = versions_->LastSequence();
  }
  mutex_.Unlock();

  Iterator* iter;
  if (options.tailing) {
    iter = new TailingIterator(this, options, cfd);
  } else {
    iter = NewInternalIterator(options, cfd, super_version);

    iter = NewDBIterator(
        &dbname_, env_, *cfd->full_options(), cfd->user_comparator(), iter,
        (options.snapshot != nullptr
             ? reinterpret_cast<const SnapshotImpl*>(options.snapshot)->number_
             : latest_snapshot));
  }

  if (options.prefix) {
    // use extra wrapper to exclude any keys from the results which
    // don't begin with the prefix
    iter = new PrefixFilterIterator(iter, *options.prefix,
                                    cfd->options()->prefix_extractor);
  }
  return iter;
}

Status DBImpl::NewIterators(
    const ReadOptions& options,
    const std::vector<ColumnFamilyHandle*>& column_family,
    std::vector<Iterator*>* iterators) {
  // TODO
  return Status::NotSupported("Not yet!");
}

const Snapshot* DBImpl::GetSnapshot() {
  MutexLock l(&mutex_);
  return snapshots_.New(versions_->LastSequence());
}

void DBImpl::ReleaseSnapshot(const Snapshot* s) {
  MutexLock l(&mutex_);
  snapshots_.Delete(reinterpret_cast<const SnapshotImpl*>(s));
}

// Convenience methods
Status DBImpl::Put(const WriteOptions& o, ColumnFamilyHandle* column_family,
                   const Slice& key, const Slice& val) {
  return DB::Put(o, column_family, key, val);
}

Status DBImpl::Merge(const WriteOptions& o, ColumnFamilyHandle* column_family,
                     const Slice& key, const Slice& val) {
  auto cfh = reinterpret_cast<ColumnFamilyHandleImpl*>(column_family);
  if (!cfh->cfd()->options()->merge_operator) {
    return Status::NotSupported("Provide a merge_operator when opening DB");
  } else {
    return DB::Merge(o, column_family, key, val);
  }
}

Status DBImpl::Delete(const WriteOptions& options,
                      ColumnFamilyHandle* column_family, const Slice& key) {
  return DB::Delete(options, column_family, key);
}

Status DBImpl::Write(const WriteOptions& options, WriteBatch* my_batch) {
  StopWatchNano pre_post_process_timer(env_, false);
  StartPerfTimer(&pre_post_process_timer);
  Writer w(&mutex_);
  w.batch = my_batch;
  w.sync = options.sync;
  w.disableWAL = options.disableWAL;
  w.done = false;

  StopWatch sw(env_, options_.statistics.get(), DB_WRITE, false);
  mutex_.Lock();
  writers_.push_back(&w);
  while (!w.done && &w != writers_.front()) {
    w.cv.Wait();
  }

  if (!options.disableWAL) {
    RecordTick(options_.statistics.get(), WRITE_WITH_WAL, 1);
  }

  if (w.done) {
    mutex_.Unlock();
    RecordTick(options_.statistics.get(), WRITE_DONE_BY_OTHER, 1);
    return w.status;
  } else {
    RecordTick(options_.statistics.get(), WRITE_DONE_BY_SELF, 1);
  }

  Status status;
  autovector<ColumnFamilyData*> to_delete;
  // refcounting cfd in iteration
  for (auto cfd : *versions_->GetColumnFamilySet()) {
    cfd->Ref();
    // May temporarily unlock and wait.
    status = MakeRoomForWrite(cfd, my_batch == nullptr);
    if (cfd->Unref()) {
      to_delete.push_back(cfd);
    }
    if (!status.ok()) {
      break;
    }
  }
  for (auto cfd : to_delete) {
    delete cfd;
  }
  uint64_t last_sequence = versions_->LastSequence();
  Writer* last_writer = &w;
  if (status.ok() && my_batch != nullptr) {  // nullptr batch is for compactions
    autovector<WriteBatch*> write_batch_group;
    BuildBatchGroup(&last_writer, &write_batch_group);

    // Add to log and apply to memtable.  We can release the lock
    // during this phase since &w is currently responsible for logging
    // and protects against concurrent loggers and concurrent writes
    // into memtables
    {
      mutex_.Unlock();
      WriteBatch* updates = nullptr;
      if (write_batch_group.size() == 1) {
        updates = write_batch_group[0];
      } else {
        updates = &tmp_batch_;
        for (size_t i = 0; i < write_batch_group.size(); ++i) {
          WriteBatchInternal::Append(updates, write_batch_group[i]);
        }
      }

      const SequenceNumber current_sequence = last_sequence + 1;
      WriteBatchInternal::SetSequence(updates, current_sequence);
      int my_batch_count = WriteBatchInternal::Count(updates);
      last_sequence += my_batch_count;
      // Record statistics
      RecordTick(options_.statistics.get(),
                 NUMBER_KEYS_WRITTEN, my_batch_count);
      RecordTick(options_.statistics.get(),
                 BYTES_WRITTEN,
                 WriteBatchInternal::ByteSize(updates));
      if (options.disableWAL) {
        flush_on_destroy_ = true;
      }
      BumpPerfTime(&perf_context.write_pre_and_post_process_time,
                   &pre_post_process_timer);

      if (!options.disableWAL) {
        StopWatchNano timer(env_);
        StartPerfTimer(&timer);
        Slice log_entry = WriteBatchInternal::Contents(updates);
        status = log_->AddRecord(log_entry);
        RecordTick(options_.statistics.get(), WAL_FILE_SYNCED, 1);
        RecordTick(options_.statistics.get(), WAL_FILE_BYTES, log_entry.size());
        if (status.ok() && options.sync) {
          if (options_.use_fsync) {
            StopWatch(env_, options_.statistics.get(), WAL_FILE_SYNC_MICROS);
            status = log_->file()->Fsync();
          } else {
            StopWatch(env_, options_.statistics.get(), WAL_FILE_SYNC_MICROS);
            status = log_->file()->Sync();
          }
        }
        BumpPerfTime(&perf_context.write_wal_time, &timer);
      }
      if (status.ok()) {
        StopWatchNano write_memtable_timer(env_, false);

        StartPerfTimer(&write_memtable_timer);
        status = WriteBatchInternal::InsertInto(
            updates, column_family_memtables_.get(), 0, this, false);
        BumpPerfTime(&perf_context.write_memtable_time, &write_memtable_timer);

        if (!status.ok()) {
          // Panic for in-memory corruptions
          // Note that existing logic was not sound. Any partial failure writing
          // into the memtable would result in a state that some write ops might
          // have succeeded in memtable but Status reports error for all writes.
          throw std::runtime_error("In memory WriteBatch corruption!");
        }
        SetTickerCount(options_.statistics.get(), SEQUENCE_NUMBER,
                       last_sequence);
      }
      StartPerfTimer(&pre_post_process_timer);
      if (updates == &tmp_batch_) tmp_batch_.Clear();
      mutex_.Lock();
      if (status.ok()) {
        versions_->SetLastSequence(last_sequence);
      }
    }
  }
  if (options_.paranoid_checks && !status.ok() && bg_error_.ok()) {
    bg_error_ = status; // stop compaction & fail any further writes
  }

  while (true) {
    Writer* ready = writers_.front();
    writers_.pop_front();
    if (ready != &w) {
      ready->status = status;
      ready->done = true;
      ready->cv.Signal();
    }
    if (ready == last_writer) break;
  }

  // Notify new head of write queue
  if (!writers_.empty()) {
    writers_.front()->cv.Signal();
  }
  mutex_.Unlock();
  BumpPerfTime(&perf_context.write_pre_and_post_process_time,
               &pre_post_process_timer);
  return status;
}

// REQUIRES: Writer list must be non-empty
// REQUIRES: First writer must have a non-nullptr batch
void DBImpl::BuildBatchGroup(Writer** last_writer,
                             autovector<WriteBatch*>* write_batch_group) {
  assert(!writers_.empty());
  Writer* first = writers_.front();
  assert(first->batch != nullptr);

  size_t size = WriteBatchInternal::ByteSize(first->batch);
  write_batch_group->push_back(first->batch);

  // Allow the group to grow up to a maximum size, but if the
  // original write is small, limit the growth so we do not slow
  // down the small write too much.
  size_t max_size = 1 << 20;
  if (size <= (128<<10)) {
    max_size = size + (128<<10);
  }

  *last_writer = first;
  std::deque<Writer*>::iterator iter = writers_.begin();
  ++iter;  // Advance past "first"
  for (; iter != writers_.end(); ++iter) {
    Writer* w = *iter;
    if (w->sync && !first->sync) {
      // Do not include a sync write into a batch handled by a non-sync write.
      break;
    }

    if (!w->disableWAL && first->disableWAL) {
      // Do not include a write that needs WAL into a batch that has
      // WAL disabled.
      break;
    }

    if (w->batch != nullptr) {
      size += WriteBatchInternal::ByteSize(w->batch);
      if (size > max_size) {
        // Do not make batch too big
        break;
      }

      write_batch_group->push_back(w->batch);
    }
    *last_writer = w;
  }
}

// This function computes the amount of time in microseconds by which a write
// should be delayed based on the number of level-0 files according to the
// following formula:
// if n < bottom, return 0;
// if n >= top, return 1000;
// otherwise, let r = (n - bottom) /
//                    (top - bottom)
//  and return r^2 * 1000.
// The goal of this formula is to gradually increase the rate at which writes
// are slowed. We also tried linear delay (r * 1000), but it seemed to do
// slightly worse. There is no other particular reason for choosing quadratic.
uint64_t DBImpl::SlowdownAmount(int n, double bottom, double top) {
  uint64_t delay;
  if (n >= top) {
    delay = 1000;
  }
  else if (n < bottom) {
    delay = 0;
  }
  else {
    // If we are here, we know that:
    //   level0_start_slowdown <= n < level0_slowdown
    // since the previous two conditions are false.
    double how_much =
      (double) (n - bottom) /
              (top - bottom);
    delay = std::max(how_much * how_much * 1000, 100.0);
  }
  assert(delay <= 1000);
  return delay;
}

// REQUIRES: mutex_ is held
// REQUIRES: this thread is currently at the front of the writer queue
Status DBImpl::MakeRoomForWrite(ColumnFamilyData* cfd, bool force) {
  mutex_.AssertHeld();
  assert(!writers_.empty());
  bool allow_delay = !force;
  bool allow_hard_rate_limit_delay = !force;
  bool allow_soft_rate_limit_delay = !force;
  uint64_t rate_limit_delay_millis = 0;
  Status s;
  double score;

  while (true) {
    if (!bg_error_.ok()) {
      // Yield previous error
      s = bg_error_;
      break;
    } else if (allow_delay && cfd->NeedSlowdownForNumLevel0Files()) {
      // We are getting close to hitting a hard limit on the number of
      // L0 files.  Rather than delaying a single write by several
      // seconds when we hit the hard limit, start delaying each
      // individual write by 0-1ms to reduce latency variance.  Also,
      // this delay hands over some CPU to the compaction thread in
      // case it is sharing the same core as the writer.
      uint64_t slowdown =
          SlowdownAmount(cfd->current()->NumLevelFiles(0),
                         cfd->options()->level0_slowdown_writes_trigger,
                         cfd->options()->level0_stop_writes_trigger);
      mutex_.Unlock();
      uint64_t delayed;
      {
        StopWatch sw(env_, options_.statistics.get(), STALL_L0_SLOWDOWN_COUNT);
        env_->SleepForMicroseconds(slowdown);
        delayed = sw.ElapsedMicros();
      }
      RecordTick(options_.statistics.get(), STALL_L0_SLOWDOWN_MICROS, delayed);
      cfd->internal_stats()->RecordWriteStall(InternalStats::LEVEL0_SLOWDOWN,
                                              delayed);
      allow_delay = false;  // Do not delay a single write more than once
      mutex_.Lock();
      delayed_writes_++;
    } else if (!force && (cfd->mem()->ApproximateMemoryUsage() <=
                          cfd->options()->write_buffer_size)) {
      // There is room in current memtable
      if (allow_delay) {
        DelayLoggingAndReset();
      }
      break;
    } else if (cfd->imm()->size() ==
               cfd->options()->max_write_buffer_number - 1) {
      // We have filled up the current memtable, but the previous
      // ones are still being compacted, so we wait.
      DelayLoggingAndReset();
      Log(options_.info_log, "wait for memtable compaction...\n");
      uint64_t stall;
      {
        StopWatch sw(env_, options_.statistics.get(),
                     STALL_MEMTABLE_COMPACTION_COUNT);
        bg_cv_.Wait();
        stall = sw.ElapsedMicros();
      }
      RecordTick(options_.statistics.get(),
                 STALL_MEMTABLE_COMPACTION_MICROS, stall);
      cfd->internal_stats()->RecordWriteStall(
          InternalStats::MEMTABLE_COMPACTION, stall);
    } else if (cfd->current()->NumLevelFiles(0) >=
               cfd->options()->level0_stop_writes_trigger) {
      // There are too many level-0 files.
      DelayLoggingAndReset();
      Log(options_.info_log, "wait for fewer level0 files...\n");
      uint64_t stall;
      {
        StopWatch sw(env_, options_.statistics.get(),
                     STALL_L0_NUM_FILES_COUNT);
        bg_cv_.Wait();
        stall = sw.ElapsedMicros();
      }
      RecordTick(options_.statistics.get(), STALL_L0_NUM_FILES_MICROS, stall);
      cfd->internal_stats()->RecordWriteStall(InternalStats::LEVEL0_NUM_FILES,
                                              stall);
    } else if (allow_hard_rate_limit_delay &&
               cfd->options()->hard_rate_limit > 1.0 &&
               (score = cfd->current()->MaxCompactionScore()) >
                   cfd->options()->hard_rate_limit) {
      // Delay a write when the compaction score for any level is too large.
      int max_level = cfd->current()->MaxCompactionScoreLevel();
      mutex_.Unlock();
      uint64_t delayed;
      {
        StopWatch sw(env_, options_.statistics.get(),
                     HARD_RATE_LIMIT_DELAY_COUNT);
        env_->SleepForMicroseconds(1000);
        delayed = sw.ElapsedMicros();
      }
      cfd->internal_stats()->RecordLevelNSlowdown(max_level, delayed);
      // Make sure the following value doesn't round to zero.
      uint64_t rate_limit = std::max((delayed / 1000), (uint64_t) 1);
      rate_limit_delay_millis += rate_limit;
      RecordTick(options_.statistics.get(),
                 RATE_LIMIT_DELAY_MILLIS, rate_limit);
      if (cfd->options()->rate_limit_delay_max_milliseconds > 0 &&
          rate_limit_delay_millis >=
              (unsigned)cfd->options()->rate_limit_delay_max_milliseconds) {
        allow_hard_rate_limit_delay = false;
      }
      mutex_.Lock();
    } else if (allow_soft_rate_limit_delay &&
               cfd->options()->soft_rate_limit > 0.0 &&
               (score = cfd->current()->MaxCompactionScore()) >
                   cfd->options()->soft_rate_limit) {
      // Delay a write when the compaction score for any level is too large.
      // TODO: add statistics
      mutex_.Unlock();
      {
        StopWatch sw(env_, options_.statistics.get(),
                     SOFT_RATE_LIMIT_DELAY_COUNT);
        env_->SleepForMicroseconds(
            SlowdownAmount(score, cfd->options()->soft_rate_limit,
                           cfd->options()->hard_rate_limit));
        rate_limit_delay_millis += sw.ElapsedMicros();
      }
      allow_soft_rate_limit_delay = false;
      mutex_.Lock();

    } else {
      unique_ptr<WritableFile> lfile;
      MemTable* new_mem = nullptr;

      // Attempt to switch to a new memtable and trigger compaction of old.
      // Do this without holding the dbmutex lock.
      assert(versions_->PrevLogNumber() == 0);
      uint64_t new_log_number = versions_->NewFileNumber();
      SuperVersion* new_superversion = nullptr;
      mutex_.Unlock();
      {
        EnvOptions soptions(storage_options_);
        soptions.use_mmap_writes = false;
        DelayLoggingAndReset();
        s = env_->NewWritableFile(LogFileName(options_.wal_dir, new_log_number),
                                  &lfile, soptions);
        if (s.ok()) {
          // Our final size should be less than write_buffer_size
          // (compression, etc) but err on the side of caution.
          lfile->SetPreallocationBlockSize(1.1 *
                                           cfd->options()->write_buffer_size);
          new_mem = new MemTable(cfd->internal_comparator(), *cfd->options());
          new_superversion = new SuperVersion();
        }
      }
      mutex_.Lock();
      if (!s.ok()) {
        // Avoid chewing through file number space in a tight loop.
        versions_->ReuseFileNumber(new_log_number);
        assert (!new_mem);
        break;
      }
      logfile_number_ = new_log_number;
      log_.reset(new log::Writer(std::move(lfile)));
      cfd->mem()->SetNextLogNumber(logfile_number_);
      cfd->imm()->Add(cfd->mem());
      if (force) {
        cfd->imm()->FlushRequested();
      }
      new_mem->Ref();
      new_mem->SetLogNumber(logfile_number_);
      cfd->SetMemtable(new_mem);
      Log(options_.info_log, "New memtable created with log file: #%lu\n",
          (unsigned long)logfile_number_);
      force = false;  // Do not force another compaction if have room
      MaybeScheduleFlushOrCompaction();
      delete cfd->InstallSuperVersion(new_superversion);
    }
  }
  return s;
}

Status DBImpl::GetPropertiesOfAllTables(TablePropertiesCollection* props) {
  // Increment the ref count
  mutex_.Lock();
  auto version = versions_->current();
  version->Ref();
  mutex_.Unlock();

  auto s = version->GetPropertiesOfAllTables(props);

  // Decrement the ref count
  mutex_.Lock();
  version->Unref();
  mutex_.Unlock();

  return s;
}

const std::string& DBImpl::GetName() const {
  return dbname_;
}

Env* DBImpl::GetEnv() const {
  return env_;
}

const Options& DBImpl::GetOptions(ColumnFamilyHandle* column_family) const {
  auto cfh = reinterpret_cast<ColumnFamilyHandleImpl*>(column_family);
  return *cfh->cfd()->full_options();
}

bool DBImpl::GetProperty(ColumnFamilyHandle* column_family,
                         const Slice& property, std::string* value) {
  value->clear();
  auto cfh = reinterpret_cast<ColumnFamilyHandleImpl*>(column_family);
  auto cfd = cfh->cfd();
  MutexLock l(&mutex_);
  return cfd->internal_stats()->GetProperty(property, value, cfd);
}

void DBImpl::GetApproximateSizes(ColumnFamilyHandle* column_family,
                                 const Range* range, int n, uint64_t* sizes) {
  // TODO(opt): better implementation
  Version* v;
  auto cfh = reinterpret_cast<ColumnFamilyHandleImpl*>(column_family);
  auto cfd = cfh->cfd();
  {
    MutexLock l(&mutex_);
    v = cfd->current();
    v->Ref();
  }

  for (int i = 0; i < n; i++) {
    // Convert user_key into a corresponding internal key.
    InternalKey k1(range[i].start, kMaxSequenceNumber, kValueTypeForSeek);
    InternalKey k2(range[i].limit, kMaxSequenceNumber, kValueTypeForSeek);
    uint64_t start = versions_->ApproximateOffsetOf(v, k1);
    uint64_t limit = versions_->ApproximateOffsetOf(v, k2);
    sizes[i] = (limit >= start ? limit - start : 0);
  }

  {
    MutexLock l(&mutex_);
    v->Unref();
  }
}

inline void DBImpl::DelayLoggingAndReset() {
  if (delayed_writes_ > 0) {
    Log(options_.info_log, "delayed %d write...\n", delayed_writes_ );
    delayed_writes_ = 0;
  }
}

Status DBImpl::DeleteFile(std::string name) {
  uint64_t number;
  FileType type;
  WalFileType log_type;
  if (!ParseFileName(name, &number, &type, &log_type) ||
      (type != kTableFile && type != kLogFile)) {
    Log(options_.info_log, "DeleteFile %s failed.\n", name.c_str());
    return Status::InvalidArgument("Invalid file name");
  }

  Status status;
  if (type == kLogFile) {
    // Only allow deleting archived log files
    if (log_type != kArchivedLogFile) {
      Log(options_.info_log, "DeleteFile %s failed.\n", name.c_str());
      return Status::NotSupported("Delete only supported for archived logs");
    }
    status = env_->DeleteFile(options_.wal_dir + "/" + name.c_str());
    if (!status.ok()) {
      Log(options_.info_log, "DeleteFile %s failed.\n", name.c_str());
    }
    return status;
  }

  int level;
  FileMetaData *metadata;
  ColumnFamilyData* cfd;
  VersionEdit edit;
  DeletionState deletion_state(true);
  {
    MutexLock l(&mutex_);
    status = versions_->GetMetadataForFile(number, &level, &metadata, &cfd);
    if (!status.ok()) {
      Log(options_.info_log, "DeleteFile %s failed. File not found\n",
                             name.c_str());
      return Status::InvalidArgument("File not found");
    }
    assert((level > 0) && (level < cfd->NumberLevels()));

    // If the file is being compacted no need to delete.
    if (metadata->being_compacted) {
      Log(options_.info_log,
          "DeleteFile %s Skipped. File about to be compacted\n", name.c_str());
      return Status::OK();
    }

    // Only the files in the last level can be deleted externally.
    // This is to make sure that any deletion tombstones are not
    // lost. Check that the level passed is the last level.
    for (int i = level + 1; i < cfd->NumberLevels(); i++) {
      if (cfd->current()->NumLevelFiles(i) != 0) {
        Log(options_.info_log,
            "DeleteFile %s FAILED. File not in last level\n", name.c_str());
        return Status::InvalidArgument("File not in last level");
      }
    }
    edit.DeleteFile(level, number);
    status = versions_->LogAndApply(cfd, &edit, &mutex_, db_directory_.get());
    if (status.ok()) {
      InstallSuperVersion(cfd, deletion_state);
    }
    FindObsoleteFiles(deletion_state, false);
  } // lock released here
  LogFlush(options_.info_log);
  // remove files outside the db-lock
  PurgeObsoleteFiles(deletion_state);
  return status;
}

void DBImpl::GetLiveFilesMetaData(std::vector<LiveFileMetaData>* metadata) {
  MutexLock l(&mutex_);
  versions_->GetLiveFilesMetaData(metadata);
}

void DBImpl::TEST_GetFilesMetaData(
    ColumnFamilyHandle* column_family,
    std::vector<std::vector<FileMetaData>>* metadata) {
  auto cfh = reinterpret_cast<ColumnFamilyHandleImpl*>(column_family);
  auto cfd = cfh->cfd();
  MutexLock l(&mutex_);
  metadata->resize(NumberLevels());
  for (int level = 0; level < NumberLevels(); level++) {
    const std::vector<FileMetaData*>& files = cfd->current()->files_[level];

    (*metadata)[level].clear();
    for (const auto& f : files) {
      (*metadata)[level].push_back(*f);
    }
  }
}

Status DBImpl::GetDbIdentity(std::string& identity) {
  std::string idfilename = IdentityFileName(dbname_);
  unique_ptr<SequentialFile> idfile;
  const EnvOptions soptions;
  Status s = env_->NewSequentialFile(idfilename, &idfile, soptions);
  if (!s.ok()) {
    return s;
  }
  uint64_t file_size;
  s = env_->GetFileSize(idfilename, &file_size);
  if (!s.ok()) {
    return s;
  }
  char buffer[file_size];
  Slice id;
  s = idfile->Read(file_size, &id, buffer);
  if (!s.ok()) {
    return s;
  }
  identity.assign(id.ToString());
  // If last character is '\n' remove it from identity
  if (identity.size() > 0 && identity.back() == '\n') {
    identity.pop_back();
  }
  return s;
}

// Default implementations of convenience methods that subclasses of DB
// can call if they wish
Status DB::Put(const WriteOptions& opt, ColumnFamilyHandle* column_family,
               const Slice& key, const Slice& value) {
  // Pre-allocate size of write batch conservatively.
  // 8 bytes are taken by header, 4 bytes for count, 1 byte for type,
  // and we allocate 11 extra bytes for key length, as well as value length.
  WriteBatch batch(key.size() + value.size() + 24);
  auto cfh = reinterpret_cast<ColumnFamilyHandleImpl*>(column_family);
  batch.Put(cfh->cfd()->GetID(), key, value);
  return Write(opt, &batch);
}

Status DB::Delete(const WriteOptions& opt, ColumnFamilyHandle* column_family,
                  const Slice& key) {
  WriteBatch batch;
  auto cfh = reinterpret_cast<ColumnFamilyHandleImpl*>(column_family);
  batch.Delete(cfh->cfd()->GetID(), key);
  return Write(opt, &batch);
}

Status DB::Merge(const WriteOptions& opt, ColumnFamilyHandle* column_family,
                 const Slice& key, const Slice& value) {
  WriteBatch batch;
  auto cfh = reinterpret_cast<ColumnFamilyHandleImpl*>(column_family);
  batch.Merge(cfh->cfd()->GetID(), key, value);
  return Write(opt, &batch);
}

// Default implementation -- returns not supported status
Status DB::CreateColumnFamily(const ColumnFamilyOptions& options,
                              const std::string& column_family_name,
                              ColumnFamilyHandle** handle) {
  return Status::NotSupported("");
}
Status DB::DropColumnFamily(ColumnFamilyHandle* column_family) {
  return Status::NotSupported("");
}

DB::~DB() { }

Status DB::Open(const Options& options, const std::string& dbname, DB** dbptr) {
  DBOptions db_options(options);
  ColumnFamilyOptions cf_options(options);
  std::vector<ColumnFamilyDescriptor> column_families;
  column_families.push_back(
      ColumnFamilyDescriptor(default_column_family_name, cf_options));
  std::vector<ColumnFamilyHandle*> handles;
  Status s = DB::Open(db_options, dbname, column_families, &handles, dbptr);
  if (s.ok()) {
    assert(handles.size() == 1);
    // i can delete the handle since DBImpl is always holding a reference to
    // default column family
    delete handles[0];
  }
  return s;
}

Status DB::Open(const DBOptions& db_options, const std::string& dbname,
                const std::vector<ColumnFamilyDescriptor>& column_families,
                std::vector<ColumnFamilyHandle*>* handles, DB** dbptr) {
  *dbptr = nullptr;
  handles->clear();
  EnvOptions soptions;

  size_t max_write_buffer_size = 0;
  for (auto cf : column_families) {
    max_write_buffer_size =
        std::max(max_write_buffer_size, cf.options.write_buffer_size);
    if (cf.options.block_cache != nullptr && cf.options.no_block_cache) {
      return Status::InvalidArgument(
          "no_block_cache is true while block_cache is not nullptr");
    }
  }

  DBImpl* impl = new DBImpl(db_options, dbname);
  Status s = impl->env_->CreateDirIfMissing(impl->options_.wal_dir);
  if (!s.ok()) {
    delete impl;
    return s;
  }

  s = impl->CreateArchivalDirectory();
  if (!s.ok()) {
    delete impl;
    return s;
  }
  impl->mutex_.Lock();
  // Handles create_if_missing, error_if_exists
  s = impl->Recover(column_families);
  if (s.ok()) {
    uint64_t new_log_number = impl->versions_->NewFileNumber();
    unique_ptr<WritableFile> lfile;
    soptions.use_mmap_writes = false;
    s = impl->options_.env->NewWritableFile(
      LogFileName(impl->options_.wal_dir, new_log_number),
      &lfile,
      soptions
    );
    if (s.ok()) {
      lfile->SetPreallocationBlockSize(1.1 * max_write_buffer_size);
      VersionEdit edit;
      impl->logfile_number_ = new_log_number;
      impl->log_.reset(new log::Writer(std::move(lfile)));
      // We use this LogAndApply just to store the next file number, the one
      // that we used by calling impl->versions_->NewFileNumber()
      // The used log number are already written to manifest in RecoverLogFile()
      // method
      s = impl->versions_->LogAndApply(impl->default_cf_handle_->cfd(), &edit,
                                       &impl->mutex_,
                                       impl->db_directory_.get());
    }
    if (s.ok()) {
      // set column family handles
      for (auto cf : column_families) {
        if (!impl->versions_->GetColumnFamilySet()->Exists(cf.name)) {
          s = Status::InvalidArgument("Column family not found: ", cf.name);
          break;
        }
        uint32_t id = impl->versions_->GetColumnFamilySet()->GetID(cf.name);
        auto cfd = impl->versions_->GetColumnFamilySet()->GetColumnFamily(id);
        assert(cfd != nullptr);
        handles->push_back(
            new ColumnFamilyHandleImpl(cfd, impl, &impl->mutex_));
      }
    }
    if (s.ok()) {
      for (auto cfd : *impl->versions_->GetColumnFamilySet()) {
        delete cfd->InstallSuperVersion(new SuperVersion());
        cfd->mem()->SetLogNumber(impl->logfile_number_);
      }
      impl->DeleteObsoleteFiles();
      impl->MaybeScheduleFlushOrCompaction();
      impl->MaybeScheduleLogDBDeployStats();
      s = impl->db_directory_->Fsync();
    }
  }

  if (s.ok()) {
    for (auto cfd : *impl->versions_->GetColumnFamilySet()) {
      if (cfd->options()->compaction_style == kCompactionStyleUniversal) {
        Version* current = cfd->current();
        for (int i = 1; i < current->NumberLevels(); ++i) {
          int num_files = current->NumLevelFiles(i);
          if (num_files > 0) {
            s = Status::InvalidArgument("Not all files are at level 0. Cannot "
                "open with universal compaction style.");
            break;
          }
        }
      }
      if (!s.ok()) {
        break;
      }
    }
  }

  impl->mutex_.Unlock();

  if (s.ok()) {
    *dbptr = impl;
  } else {
    for (auto h : *handles) {
      delete h;
    }
    handles->clear();
    delete impl;
  }
  return s;
}

Status DB::ListColumnFamilies(const DBOptions& db_options,
                              const std::string& name,
                              std::vector<std::string>* column_families) {
  return VersionSet::ListColumnFamilies(column_families, name, db_options.env);
}

Snapshot::~Snapshot() {
}

Status DestroyDB(const std::string& dbname, const Options& options) {
  const InternalKeyComparator comparator(options.comparator);
  const InternalFilterPolicy filter_policy(options.filter_policy);
  const Options& soptions(SanitizeOptions(
    dbname, &comparator, &filter_policy, options));
  Env* env = soptions.env;
  std::vector<std::string> filenames;
  std::vector<std::string> archiveFiles;

  std::string archivedir = ArchivalDirectory(dbname);
  // Ignore error in case directory does not exist
  env->GetChildren(dbname, &filenames);

  if (dbname != soptions.wal_dir) {
    std::vector<std::string> logfilenames;
    env->GetChildren(soptions.wal_dir, &logfilenames);
    filenames.insert(filenames.end(), logfilenames.begin(), logfilenames.end());
    archivedir = ArchivalDirectory(soptions.wal_dir);
  }

  if (filenames.empty()) {
    return Status::OK();
  }

  FileLock* lock;
  const std::string lockname = LockFileName(dbname);
  Status result = env->LockFile(lockname, &lock);
  if (result.ok()) {
    uint64_t number;
    FileType type;
    for (size_t i = 0; i < filenames.size(); i++) {
      if (ParseFileName(filenames[i], &number, &type) &&
          type != kDBLockFile) {  // Lock file will be deleted at end
        Status del;
        if (type == kMetaDatabase) {
          del = DestroyDB(dbname + "/" + filenames[i], options);
        } else if (type == kLogFile) {
          del = env->DeleteFile(soptions.wal_dir + "/" + filenames[i]);
        } else {
          del = env->DeleteFile(dbname + "/" + filenames[i]);
        }
        if (result.ok() && !del.ok()) {
          result = del;
        }
      }
    }

    env->GetChildren(archivedir, &archiveFiles);
    // Delete archival files.
    for (size_t i = 0; i < archiveFiles.size(); ++i) {
      if (ParseFileName(archiveFiles[i], &number, &type) &&
          type == kLogFile) {
        Status del = env->DeleteFile(archivedir + "/" + archiveFiles[i]);
        if (result.ok() && !del.ok()) {
          result = del;
        }
      }
    }
    // ignore case where no archival directory is present.
    env->DeleteDir(archivedir);

    env->UnlockFile(lock);  // Ignore error since state is already gone
    env->DeleteFile(lockname);
    env->DeleteDir(dbname);  // Ignore error in case dir contains other files
    env->DeleteDir(soptions.wal_dir);
  }
  return result;
}

//
// A global method that can dump out the build version
void DumpLeveldbBuildVersion(Logger * log) {
  Log(log, "Git sha %s", rocksdb_build_git_sha);
  Log(log, "Compile time %s %s",
      rocksdb_build_compile_time, rocksdb_build_compile_date);
}

}  // namespace rocksdb<|MERGE_RESOLUTION|>--- conflicted
+++ resolved
@@ -2734,7 +2734,6 @@
   return internal_iter;
 }
 
-<<<<<<< HEAD
 ColumnFamilyHandle* DBImpl::DefaultColumnFamily() const {
   return default_cf_handle_;
 }
@@ -2752,14 +2751,6 @@
   SuperVersion* super_version = cfd->GetSuperVersion()->Ref();
   mutex_.Unlock();
   return NewInternalIterator(ReadOptions(), cfd, super_version);
-=======
-Iterator* DBImpl::TEST_NewInternalIterator() {
-  SequenceNumber ignored;
-  ReadOptions read_options;
-  // Use prefix_seek to make the test function more useful.
-  read_options.prefix_seek = true;
-  return NewInternalIterator(read_options, &ignored);
->>>>>>> be7e273d
 }
 
 std::pair<Iterator*, Iterator*> DBImpl::GetTailingIteratorPair(
